# -*- coding: utf-8 -*-

import numpy as np

<<<<<<< HEAD
from ..base import Property
from .base import Predictor
from ..types import GaussianStatePrediction
from ..models import TransitionModel, ControlModel
from ..models.control.linear import LinearControlModel
=======
from .base import Predictor
from ..base import Property
from ..functions import gauss2sigma, unscented_transform
from ..types import State, GaussianStatePrediction
>>>>>>> 3d4b3e3c


class AbstractKalmanPredictor(Predictor):
    """
    A predictor class which follows the family of Kalman predictors.

    Generally:
        :math:`\hat{x}_k = f_k(x_{k-1}) + b_k(u_k) + \nu_k`

    where :math:`x_{k-1}` is the prior state, :math:`f_k(\dot)` is the transition function, :math:`u_k` the control
    vector, :math:`b_k(\dot)` the control input and :math:`\nu_k` the noise.

    """

    transition_model = Property(TransitionModel, default=None, doc="The transition model to be used")
    control_model = Property(ControlModel, default=None, doc="The control model to be used")

    def transition_matrix(self, time_interval):
        pass

    def transition_function(self, prior, timestamp):
        pass

    def control_matrix(self):
        pass

    def control_function(self):
        pass

    def predict(self, prior, timestamp=None, **kwargs):
        """

        :param prior: :math:`x_{t-1}`
        :param timestamp: :math:`t`
        :param kwargs:
        :return: :math:`\hat{x}_k`, the predicted state
        """

        if self.control_model is None:
            """Make a 0-effect control input"""
            self.control_model = LinearControlModel(np.zeros(prior.state_vector.shape), np.zeros(prior.covar.shape),
                                                    np.zeros(prior.covar.shape))

        # TODO time interval in the control model?
        x_pred = self.transition_function(prior.state_vector, timestamp=timestamp) + \
                 self.control_function(self.control_model.control_vector)

        # As this is Kalman-like, the control model must be capable of returning a control matrix (B)
        P_pred = self.transition_matrix(time_interval=timestamp-prior.timestamp) @ prior.covariance @ \
                 self.transition_matrix(time_interval=timestamp-prior.timestamp).T + \
                 self.transition_model.covar() + \
                 self.control_matrix() @ self.control_model.control_noise @ self.control_matrix().T

        return GaussianStatePrediction(x_pred, P_pred)


class KalmanPredictor(AbstractKalmanPredictor):

    """KalmanPredictor class

    An implementation of a standard Kalman Filter predictor.

    """

    # TODO specify that transition and control models must be linear

    def transition_matrix(self, time_interval):
        return self.transition_model.matrix(time_interval)

    def transition_function(self, prior, time_interval):
        return self.transition_model.matrix(time_interval) @ prior.state_vector

    def control_matrix(self):
        return self.control_model.control_matrix

    def control_function(self):
        return self.control_input()


class ExtendedKalmanPredictor(AbstractKalmanPredictor):
    """ExtendedKalmanPredictor class

    An implementation of the Extended Kalman Filter predictor.

<<<<<<< HEAD
    """

    # TODO specify that transition and control models must be 'linearisable' via Jacobians

    def transition_matrix(self, prior, time_interval):
        return self.transition_model.jacobian(prior.state_vector, time_interval)

    def transition_function(self, prior, time_interval):
        return self.transition_model.transition(prior.state_vector, time_interval)

    # TODO work out how these incorporate time intervals
    # TODO there may also be compelling reason to keep these linear
    def control_matrix(self):
        return self.control_model.jacobian(self.control_model.control_vector)

    def control_function(self):
        return self.control_input()
=======
        # Compute time_interval
        try:
            time_interval = timestamp - prior.timestamp
        except TypeError:
            # TypeError: (timestamp or prior.timestamp) is None
            time_interval = None

        # Transition model parameters
        try:
            # Attempt to extract matrix from a LinearModel
            transition_matrix = self.transition_model.matrix(
                timestamp=timestamp,
                time_interval=time_interval,
                **kwargs)
        except AttributeError:
            # Else read jacobian from a NonLinearModel
            transition_matrix = self.transition_model.jacobian(
                state_vec=prior.state_vector,
                timestamp=timestamp,
                time_interval=time_interval,
                **kwargs)

        def transition_function(x):
            return self.transition_model.function(x, timestamp=timestamp,
                                                  time_interval=time_interval,
                                                  noise=0, **kwargs)

        transition_noise_covar = self.transition_model.covar(
            timestamp=timestamp,
            time_interval=time_interval,
            **kwargs)

        # Control model parameters
        if self.control_model is None:
            control_matrix = np.zeros(prior.covar.shape)
            contol_noise_covar = np.zeros(prior.covar.shape)
            control_input = State(np.zeros(prior.state_vector.shape))
        else:
            # Extract control matrix
            try:
                # Attempt to extract matrix from a LinearModel
                control_matrix = self.control_model.matrix(
                    timestamp=timestamp,
                    time_interval=time_interval,
                    **kwargs)
            except AttributeError:
                # Else read jacobian from a NonLinearModel
                control_matrix = self.control_model.jacobian(
                    timestamp=timestamp,
                    time_interval=time_interval,
                    **kwargs)
            # Extract control noise covariance
            try:
                # covar() is implemented for control_model
                contol_noise_covar = self.control_model.covar(
                    timestamp=timestamp,
                    time_interval=time_interval,
                    **kwargs)
            except AttributeError:
                # covar() is NOT implemented for control_model
                contol_noise_covar = np.zeros((self.control_model.ndim_ctrl,
                                               self.control_model.ndim_ctrl))
            if control_input is None:
                control_input = np.zeros((self.control_model.ndim_ctrl, 1))

        # Perform state prediction
        prediction_mean, prediction_covar = self.predict_lowlevel(
            prior.mean, prior.covar, transition_function, transition_matrix,
            transition_noise_covar, control_input.state_vector,
            control_matrix, contol_noise_covar)

        return GaussianStatePrediction(prediction_mean,
                                       prediction_covar,
                                       timestamp)

    @staticmethod
    def predict_lowlevel(x, P, f, F, Q, u, B, Qu):
        """Low-level Extended Kalman Filter state prediction

        Parameters
        ----------
        x : :class:`numpy.ndarray` of shape (Ns,1)
            The prior state mean
        P : :class:`numpy.ndarray` of shape (Ns,Ns)
            The prior state covariance
        f : function handle
            The (non-linear) transition model function
            Must be of the form "xk = fun(xkm1)"
        F : :class:`numpy.ndarray` of shape (Ns,Ns)
            The state transition/jacobian matrix
        Q : :class:`numpy.ndarray` of shape (Ns,Ns)
            The process noise covariance matrix
        u : :class:`numpy.ndarray` of shape (Nu,1)
            The control input
        B : :class:`numpy.ndarray` of shape (Ns,Nu)
            The control gain matrix
        Qu : :class:`numpy.ndarray` of shape (Ns,Ns)
            The control process covariance matrix

        Returns
        -------
        : :class:`numpy.ndarray` of shape (Ns,1)
            The predicted state mean
        : :class:`numpy.ndarray` of shape (Ns,Ns)
            The predicted state covariance
        """

        x_pred = f(x) + B@u
        P_pred = F@P@F.T + Q + B@Qu@B.T

        return x_pred, P_pred


class UnscentedKalmanPredictor(KalmanPredictor):
    """UnscentedKalmanPredictor class


    An implementation of an Unscented Kalman Filter predictor"""

    alpha = Property(float, default=0.5,
                     doc="Primary sigma point spread scalling parameter.\
                         Typically 0.5.")
    beta = Property(float, default=2,
                    doc="Used to incorporate prior knowledge of the distribution.\
                        If the true distribution is Gaussian, the value of 2\
                        is optimal.")
    kappa = Property(float, default=0,
                     doc="Secondary spread scaling parameter\
                        (default is calculated as 3-Ns)")

    def predict(self, prior, control_input=None, timestamp=None, **kwargs):
        """ Unscented Kalman Filter state prediction step

        Parameters
        ----------
        prior : :class:`~.GaussianState`
            The prior state
        control_input : :class:`~.State`, optional
            The control input. It will only have an effect if
            :attr:`control_model` is not `None` (the default is `None`)
        timestamp: :class:`datetime.datetime`, optional
            A timestamp signifying when the prediction is performed \
            (the default is `None`)

        Returns
        -------
        : :class:`~.GaussianStatePrediction`
            The predicted state
        """

        # Compute time_interval
        try:
            time_interval = timestamp - prior.timestamp
        except TypeError:
            # TypeError: (timestamp or prior.timestamp) is None
            time_interval = None

        def transition_function(x, w=0):
            return self.transition_model.function(x, timestamp=timestamp,
                                                  time_interval=time_interval,
                                                  noise=w, **kwargs)

        transition_noise_covar = self.transition_model.covar(
            timestamp=timestamp,
            time_interval=time_interval,
            **kwargs)

        # Control model parameters
        if self.control_model is None:
            control_matrix = np.zeros(prior.covar.shape)
            contol_noise_covar = np.zeros(prior.covar.shape)
            control_input = State(np.zeros(prior.state_vector.shape))
        else:
            # Extract control matrix
            try:
                # Attempt to extract matrix from a LinearModel
                control_matrix = self.control_model.matrix(
                    timestamp=timestamp,
                    time_interval=time_interval,
                    **kwargs)
            except AttributeError:
                # Else read jacobian from a NonLinearModel
                control_matrix = self.control_model.jacobian(
                    timestamp=timestamp,
                    time_interval=time_interval,
                    **kwargs)
            # Extract control noise covariance
            try:
                # covar() is implemented for control_model
                contol_noise_covar = self.control_model.covar(
                    timestamp=timestamp,
                    time_interval=time_interval,
                    **kwargs)
            except AttributeError:
                # covar() is NOT implemented for control_model
                contol_noise_covar = np.zeros((self.control_model.ndim_ctrl,
                                               self.control_model.ndim_ctrl))
            if control_input is None:
                control_input = np.zeros((self.control_model.ndim_ctrl, 1))

        # Perform state prediction
        prediction_mean, prediction_covar = self.predict_lowlevel(
            prior.mean, prior.covar, transition_function,
            transition_noise_covar, control_input.state_vector,
            control_matrix, contol_noise_covar,
            self.alpha, self.beta, self.kappa)

        return GaussianStatePrediction(prediction_mean,
                                       prediction_covar,
                                       timestamp)

    @staticmethod
    def predict_lowlevel(x, P, f, Q, u, B, Qu, alpha, beta, kappa):
        """Low-level Unscented Kalman Filter state prediction

        Parameters
        ----------
        x : :class:`numpy.ndarray` of shape (Ns,1)
            The prior state mean
        P : :class:`numpy.ndarray` of shape (Ns,Ns)
            The prior state covariance
        f : function handle
            The (non-linear) transition model function
            Must be of the form "xk = fun(xkm1)"
        Q : :class:`numpy.ndarray` of shape (Ns,Ns)
            The process noise covariance matrix
        u : :class:`numpy.ndarray` of shape (Nu,1)
            The control input
        B : :class:`numpy.ndarray` of shape (Ns,Nu)
            The control gain matrix
        Qu : :class:`numpy.ndarray` of shape (Ns,Ns)
            The control process covariance matrix
        alpha : float
            Spread of the sigma points.
        beta : float
            Used to incorporate prior knowledge of the distribution
            2 is optimal if the state is normally distributed.
        kappa : float
            Secondary spread scaling parameter

        Returns
        -------
        : :class:`numpy.ndarray` of shape (Ns,1)
            The predicted state mean
        : :class:`numpy.ndarray` of shape (Ns,Ns)
            The predicted state covariance
        """

        sigma_points, mean_weights, covar_weights = \
            gauss2sigma(x, P, alpha, beta, kappa)

        x_pred, P_pred, _, _, _, _ = unscented_transform(sigma_points,
                                                         mean_weights,
                                                         covar_weights,
                                                         f, covar_noise=Q)

        return x_pred, P_pred
>>>>>>> 3d4b3e3c
<|MERGE_RESOLUTION|>--- conflicted
+++ resolved
@@ -2,121 +2,151 @@
 
 import numpy as np
 
-<<<<<<< HEAD
-from ..base import Property
-from .base import Predictor
-from ..types import GaussianStatePrediction
-from ..models import TransitionModel, ControlModel
-from ..models.control.linear import LinearControlModel
-=======
 from .base import Predictor
 from ..base import Property
 from ..functions import gauss2sigma, unscented_transform
 from ..types import State, GaussianStatePrediction
->>>>>>> 3d4b3e3c
-
-
-class AbstractKalmanPredictor(Predictor):
+
+
+class KalmanPredictor(Predictor):
+    """KalmanPredictor class
+
+    An implementation of a standard Kalman Filter predictor.
+
     """
-    A predictor class which follows the family of Kalman predictors.
-
-    Generally:
-        :math:`\hat{x}_k = f_k(x_{k-1}) + b_k(u_k) + \nu_k`
-
-    where :math:`x_{k-1}` is the prior state, :math:`f_k(\dot)` is the transition function, :math:`u_k` the control
-    vector, :math:`b_k(\dot)` the control input and :math:`\nu_k` the noise.
-
-    """
-
-    transition_model = Property(TransitionModel, default=None, doc="The transition model to be used")
-    control_model = Property(ControlModel, default=None, doc="The control model to be used")
-
-    def transition_matrix(self, time_interval):
-        pass
-
-    def transition_function(self, prior, timestamp):
-        pass
-
-    def control_matrix(self):
-        pass
-
-    def control_function(self):
-        pass
-
-    def predict(self, prior, timestamp=None, **kwargs):
-        """
-
-        :param prior: :math:`x_{t-1}`
-        :param timestamp: :math:`t`
-        :param kwargs:
-        :return: :math:`\hat{x}_k`, the predicted state
-        """
-
+
+    def predict(self, prior, control_input=None, timestamp=None, **kwargs):
+        """Kalman Filter state prediction step
+
+        Parameters
+        ----------
+        prior : :class:`~.GaussianState`
+            The prior state
+        control_input : :class:`~.State`, optional
+            The control input. It will only have an effect if
+            :attr:`control_model` is not `None` (the default is `None`)
+        timestamp: :class:`datetime.datetime`, optional
+            A timestamp signifying when the prediction is performed \
+            (the default is `None`)
+
+        Returns
+        -------
+        : :class:`~.GaussianStatePrediction`
+            The predicted state
+
+        """
+
+        # Compute time_interval
+        try:
+            time_interval = timestamp - prior.timestamp
+        except TypeError:
+            # TypeError: (timestamp or prior.timestamp) is None
+            time_interval = None
+
+        # Transition model parameters
+        transition_matrix = self.transition_model.matrix(
+            timestamp=timestamp,
+            time_interval=time_interval,
+            **kwargs)
+        transition_noise_covar = self.transition_model.covar(
+            timestamp=timestamp,
+            time_interval=time_interval,
+            **kwargs)
+
+        # Control model parameters
         if self.control_model is None:
-            """Make a 0-effect control input"""
-            self.control_model = LinearControlModel(np.zeros(prior.state_vector.shape), np.zeros(prior.covar.shape),
-                                                    np.zeros(prior.covar.shape))
-
-        # TODO time interval in the control model?
-        x_pred = self.transition_function(prior.state_vector, timestamp=timestamp) + \
-                 self.control_function(self.control_model.control_vector)
-
-        # As this is Kalman-like, the control model must be capable of returning a control matrix (B)
-        P_pred = self.transition_matrix(time_interval=timestamp-prior.timestamp) @ prior.covariance @ \
-                 self.transition_matrix(time_interval=timestamp-prior.timestamp).T + \
-                 self.transition_model.covar() + \
-                 self.control_matrix() @ self.control_model.control_noise @ self.control_matrix().T
-
-        return GaussianStatePrediction(x_pred, P_pred)
-
-
-class KalmanPredictor(AbstractKalmanPredictor):
-
-    """KalmanPredictor class
-
-    An implementation of a standard Kalman Filter predictor.
-
-    """
-
-    # TODO specify that transition and control models must be linear
-
-    def transition_matrix(self, time_interval):
-        return self.transition_model.matrix(time_interval)
-
-    def transition_function(self, prior, time_interval):
-        return self.transition_model.matrix(time_interval) @ prior.state_vector
-
-    def control_matrix(self):
-        return self.control_model.control_matrix
-
-    def control_function(self):
-        return self.control_input()
-
-
-class ExtendedKalmanPredictor(AbstractKalmanPredictor):
+            control_matrix = np.zeros(prior.covar.shape)
+            contol_noise_covar = np.zeros(prior.covar.shape)
+            control_input = State(np.zeros(prior.state_vector.shape))
+        else:
+            # Extract control matrix
+            control_matrix = self.control_model.matrix(
+                timestamp=timestamp,
+                time_interval=time_interval,
+                **kwargs)
+            # Extract control noise covariance
+            try:
+                # covar() is implemented for control_model
+                contol_noise_covar = self.control_model.covar(
+                    timestamp=timestamp,
+                    time_interval=time_interval,
+                    **kwargs)
+            except AttributeError:
+                # covar() is NOT implemented for control_model
+                contol_noise_covar = np.zeros(self.control_model.ndim_ctrl)
+            if control_input is None:
+                control_input = np.zeros((self.control_model.ndim_ctrl, 1))
+
+        # Perform prediction
+        prediction_mean, prediction_covar = self.predict_lowlevel(
+            prior.mean, prior.covar, transition_matrix,
+            transition_noise_covar, control_input.state_vector,
+            control_matrix, contol_noise_covar)
+
+        return GaussianStatePrediction(prediction_mean,
+                                       prediction_covar,
+                                       timestamp)
+
+    @staticmethod
+    def predict_lowlevel(x, P, F, Q, u, B, Qu):
+        """Low-level Kalman Filter state prediction
+
+        Parameters
+        ----------
+        x : :class:`numpy.ndarray` of shape (Ns,1)
+            The prior state mean
+        P : :class:`numpy.ndarray` of shape (Ns,Ns)
+            The prior state covariance
+        F : :class:`numpy.ndarray` of shape (Ns,Ns)
+            The state transition matrix
+        Q : :class:`numpy.ndarray` of shape (Ns,Ns)
+            The process noise covariance matrix
+        u : :class:`numpy.ndarray` of shape (Nu,1)
+            The control input
+        B : :class:`numpy.ndarray` of shape (Ns,Nu)
+            The control gain matrix
+        Qu : :class:`numpy.ndarray` of shape (Ns,Ns)
+            The control process covariance matrix
+
+        Returns
+        -------
+        : :class:`numpy.ndarray` of shape (Ns,1)
+            The predicted state mean
+        : :class:`numpy.ndarray` of shape (Ns,Ns)
+            The predicted state covariance
+        """
+
+        x_pred = F@x + B@u
+        P_pred = F@P@F.T + Q + B@Qu@B.T
+
+        return x_pred, P_pred
+
+
+class ExtendedKalmanPredictor(KalmanPredictor):
     """ExtendedKalmanPredictor class
 
-    An implementation of the Extended Kalman Filter predictor.
-
-<<<<<<< HEAD
-    """
-
-    # TODO specify that transition and control models must be 'linearisable' via Jacobians
-
-    def transition_matrix(self, prior, time_interval):
-        return self.transition_model.jacobian(prior.state_vector, time_interval)
-
-    def transition_function(self, prior, time_interval):
-        return self.transition_model.transition(prior.state_vector, time_interval)
-
-    # TODO work out how these incorporate time intervals
-    # TODO there may also be compelling reason to keep these linear
-    def control_matrix(self):
-        return self.control_model.jacobian(self.control_model.control_vector)
-
-    def control_function(self):
-        return self.control_input()
-=======
+    An implementation of an Extended Kalman Filter predictor"""
+
+    def predict(self, prior, control_input=None, timestamp=None, **kwargs):
+        """ Extended Kalman Filter state prediction step
+
+        Parameters
+        ----------
+        prior : :class:`~.GaussianState`
+            The prior state
+        control_input : :class:`~.State`, optional
+            The control input. It will only have an effect if
+            :attr:`control_model` is not `None` (the default is `None`)
+        timestamp: :class:`datetime.datetime`, optional
+            A timestamp signifying when the prediction is performed \
+            (the default is `None`)
+
+        Returns
+        -------
+        : :class:`~.GaussianStatePrediction`
+            The predicted state
+        """
+
         # Compute time_interval
         try:
             time_interval = timestamp - prior.timestamp
@@ -373,5 +403,4 @@
                                                          covar_weights,
                                                          f, covar_noise=Q)
 
-        return x_pred, P_pred
->>>>>>> 3d4b3e3c
+        return x_pred, P_pred