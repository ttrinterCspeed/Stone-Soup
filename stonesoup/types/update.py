--- conflicted
+++ resolved
@@ -4,15 +4,9 @@
 from .hypothesis import Hypothesis, CompositeHypothesis
 from .mixture import GaussianMixture
 from .state import CreatableFromState, CompositeState
-<<<<<<< HEAD
 from .state import State, GaussianState, ParticleState, EnsembleState, \
-    SqrtGaussianState, InformationState, CategoricalState, ASDGaussianState
-=======
-from .state import (
-    State, GaussianState, EnsembleState,
-    ParticleState, MultiModelParticleState, RaoBlackwellisedParticleState,
-    SqrtGaussianState, InformationState, CategoricalState)
->>>>>>> 53a67b9b
+    SqrtGaussianState, InformationState, CategoricalState, ASDGaussianState, \
+    MultiModelParticleState, RaoBlackwellisedParticleState
 from ..base import Property
 
 
