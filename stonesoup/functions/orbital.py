"""
Orbital functions
-----------------

Functions used within multiple orbital classes in Stone Soup

"""
import numpy as np

from . import dotproduct
<<<<<<< HEAD
from ..types.array import StateVector, StateVectors, Matrix
=======
from ..types.array import StateVector, StateVectors
>>>>>>> 16c0fca6


def stumpff_s(z):
    r"""The Stumpff S function

    .. math::

        S(z) = \begin{cases}\frac{\sqrt(z) - \sin{\sqrt(z)}}{(\sqrt(z))^{3}}, & (z > 0)\\
                     \frac{\sinh(\sqrt(-z)) - \sqrt(-z)}{(\sqrt(-z))^{3}}, & (z < 0) \\
                     \frac{1}{6}, & (z = 0)\end{cases}

    Parameters
    ----------
    z : float, array-like
        input parameter, :math:`z` or :math:`[z]`

    Returns
    -------
    : float, array-like
        Output value, :math:`S(z)` in the same format and same size as input.

    """
    gti = z > 0
    lti = z < 0
    eqi = z == 0

    out = np.zeros(np.shape(z)).view(type(z))

    if not np.shape(z):
        if gti:
            sqz = np.sqrt(z)
            out = (sqz - np.sin(sqz)) / sqz ** 3
        elif lti:
            sqz = np.sqrt(-z)
            out = (np.sinh(sqz) - sqz) / sqz ** 3
        else:
            out = 1 / 6
    else:
        out[gti] = (np.sqrt(z[gti]) - np.sin(np.sqrt(z[gti]))) / np.sqrt(z[gti]) ** 3
        out[lti] = (np.sinh(np.sqrt(-z[lti])) - np.sqrt(-z[lti])) / np.sqrt(-z[lti]) ** 3
        out[eqi] = 1 / 6

    return out


def stumpff_c(z):
    r"""The Stumpff C function

    .. math::

        C(z) = \begin{cases}\frac{1 - \cos{\sqrt(z)}}{z}, & (z > 0)\\
                     \frac{\cosh{\sqrt(-z)} - 1}{-z}, & (z < 0) \\
                     \frac{1}{2}, & (z = 0)\end{cases}

    Parameters
    ----------
    z : float, array-like
        input parameter, :math:`z`

    Returns
    -------
    : float, array-like
        Output value, :math:`C(z)` in same format and size as input

    """
    gti = z > 0
    lti = z < 0
    eqi = z == 0

    out = np.zeros(np.shape(z)).view(type(z))

    if not np.shape(z):
        if gti:
            out = (1 - np.cos(np.sqrt(z))) / np.sqrt(z) ** 2
        elif lti:
            out = (np.cosh(np.sqrt(-z)) - 1) / np.sqrt(-z) ** 2
        else:
            out = 1 / 2
    else:
        out[gti] = (1 - np.cos(np.sqrt(z[gti]))) / np.sqrt(z[gti]) ** 2
        out[lti] = (np.cosh(np.sqrt(-z[lti])) - 1) / np.sqrt(-z[lti]) ** 2
        out[eqi] = 1 / 2

    return out


def universal_anomaly_newton(o_state_vector, delta_t,
                             grav_parameter=3.986004418e14, precision=1e-8, max_iterations=1e5):
    r"""Calculate the universal anomaly via Newton's method. Algorithm 3.3 in [1]_.

    Parameters
    ----------
<<<<<<< HEAD
    o_state_vector : :class:`~StateVector, ~StateVectors`
=======
    o_state_vector : :class:`~.StateVector`, :class:`~.StateVectors`
>>>>>>> 16c0fca6
        The orbital state vector formed as
        :math:`[r_x, r_y, r_z, \dot{r}_x, \dot{r}_y, \dot{r}_z]^T`
    delta_t : timedelta
        The time interval over which to estimate the universal anomaly
    grav_parameter : float, optional
        The universal gravitational parameter. Defaults to that of the
        Earth, :math:`3.986004418 \times 10^{14} \ \mathrm{m}^{3} \
        \mathrm{s}^{-2}`
    precision : float, optional
        For Newton's method, the difference between new and old estimates of the universal anomaly
        below which the iteration stops and the answer is returned, (default = 1e-8)
    max_iterations : float, optional
        Maximum number of iterations allowed in while loop (default = 1e5)

    Returns
    -------
    : numpy.ndarray
        The universal anomaly, :math:`\chi`

    References
    ----------
    .. [1] Curtis H.D. 2010, Orbital Mechanics for Engineering Students, 3rd Ed., Elsevier

    """

<<<<<<< HEAD
    # For loop across StateVectors
    #out = Matrix(np.zeros((1, np.shape(o_state_vector)[1])))

    # This should really have the calculation abstracted out and then do
    # if statevector do code, else do iteration over code
    #if type(o_state_vector) != StateVectors:
    #    o_state_vector = StateVectors([o_state_vector])

    mag_r_0 = np.sqrt(dotproduct(o_state_vector[0:3, :], o_state_vector[0:3, :]))
    mag_v_0 = np.sqrt(dotproduct(o_state_vector[3:6, :], o_state_vector[3:6, :]))
    v_rad_0 = dotproduct(o_state_vector[3:6, :], o_state_vector[0:3, :]) / mag_r_0
    root_mu = np.sqrt(grav_parameter)
    inv_sma = 2 / mag_r_0 - (mag_v_0 ** 2) / grav_parameter
    chi_i = root_mu * np.abs(inv_sma) * delta_t.total_seconds()

=======
    # This should really have the calculation abstracted out and then do
    # if statevector do code, else do iteration over code
    # if type(o_state_vector) != StateVectors:
    #    o_state_vector = StateVectors([o_state_vector])

    mag_r_0 = np.sqrt(dotproduct(o_state_vector[0:3, :], o_state_vector[0:3, :]))
    mag_v_0 = np.sqrt(dotproduct(o_state_vector[3:6, :], o_state_vector[3:6, :]))
    v_rad_0 = dotproduct(o_state_vector[3:6, :], o_state_vector[0:3, :]) / mag_r_0
    root_mu = np.sqrt(grav_parameter)
    inv_sma = 2 / mag_r_0 - (mag_v_0 ** 2) / grav_parameter
    chi_i = root_mu * np.abs(inv_sma) * delta_t.total_seconds()

>>>>>>> 16c0fca6
    out = []
    for iinv_sma, cchi_i, mmag_r_0, mmag_v_0, vv_rad_0 in \
            zip(inv_sma.ravel(), chi_i.ravel(), mag_r_0.ravel(), mag_v_0.ravel(), v_rad_0.ravel()):
        ratio = 1
        count = 0
        # Do Newton's method
        while np.abs(ratio) > precision and count <= max_iterations:
            z_i = iinv_sma * cchi_i ** 2
            f_chi_i = mmag_r_0 * vv_rad_0 / root_mu * cchi_i ** 2 * stumpff_c(z_i) + \
<<<<<<< HEAD
                      (1 - iinv_sma * mmag_r_0) * cchi_i ** 3 * stumpff_s(z_i) + \
                      mmag_r_0 * cchi_i - root_mu * delta_t.total_seconds()
            fp_chi_i = mmag_r_0 * vv_rad_0 / root_mu * cchi_i * \
                       (1 - iinv_sma * cchi_i ** 2 * stumpff_s(z_i)) + \
                       (1 - iinv_sma * mmag_r_0) * cchi_i ** 2 * stumpff_c(z_i) + \
                       mmag_r_0
=======
                (1 - iinv_sma * mmag_r_0) * cchi_i ** 3 * stumpff_s(z_i) + mmag_r_0 * cchi_i \
                - root_mu * delta_t.total_seconds()
            fp_chi_i = mmag_r_0 * vv_rad_0 / root_mu * cchi_i * \
                (1 - iinv_sma * cchi_i ** 2 * stumpff_s(z_i)) + (1 - iinv_sma * mmag_r_0) \
                * cchi_i ** 2 * stumpff_c(z_i) + mmag_r_0
>>>>>>> 16c0fca6
            ratio = f_chi_i / fp_chi_i
            cchi_i = cchi_i - ratio
            count += 1

        out.append(cchi_i)

    return np.reshape(out, np.shape(np.atleast_2d(o_state_vector[0, :])))


def lagrange_coefficients_from_universal_anomaly(o_state_vector, delta_t,
                                                 grav_parameter=3.986004418e14,
                                                 precision=1e-8, max_iterations=1e5):
    r""" Calculate the Lagrangian coefficients, f and g, and their time derivatives, by way of the
    universal anomaly and the Stumpff functions [2]_.

    Parameters
    ----------
    o_state_vector : :class:`~.StateVector`, :class:`~.StateVectors`
        The (Cartesian) orbital state vector,
        :math:`[r_x, r_y, r_z, \dot{r}_x, \dot{r}_y, \dot{r}_z]^T`
    delta_t : timedelta
        The time interval over which to calculate
    grav_parameter : float, optional
        The universal gravitational parameter. Defaults to that of the
        Earth, :math:`3.986004418 \times 10^{14} \ \mathrm{m}^{3} \
        \mathrm{s}^{-2}`. Note that the units of time must be seconds.
    precision : float, optional
        Precision to which to calculate the :meth:`universal anomaly` (default = 1e-8). See the doc
        section for that function
    max_iterations : float, optional
        Maximum number of iterations in determining universal anomaly (default = 1e5)

    Returns
    -------
    : tuple(numpy.ndarray, numpy.ndarray, numpy.ndarray, numpy.ndarray)
        The Lagrange coefficients, :math:`f, g, \dot{f}, \dot{g}`, in that order.

    References
    ----------
    .. [2] Bond V.R., Allman M.C. 1996, Modern Astrodynamics: Fundamentals and Perturbation
            Methods, Princeton University Press

    """
    # First get the universal anomaly using Newton's method
    chii = universal_anomaly_newton(o_state_vector, delta_t,
                                    grav_parameter=grav_parameter,
                                    precision=precision, max_iterations=max_iterations)

    # Get the position and velocity vectors
    bold_r_0 = o_state_vector[0:3, :]
    bold_v_0 = o_state_vector[3:6, :]

    # Calculate the magnitude of the position and velocity vectors
    r_0 = np.sqrt(dotproduct(bold_r_0, bold_r_0))
    v_0 = np.sqrt(dotproduct(bold_v_0, bold_v_0))

    # For convenience
    root_mu = np.sqrt(grav_parameter)
    inv_sma = 2 / r_0 - (v_0 ** 2) / grav_parameter
    z = inv_sma * chii ** 2

    # Get the Lagrange coefficients using Stumpf
    f = 1 - chii ** 2 / r_0 * stumpff_c(z)
    g = delta_t.total_seconds() - 1 / root_mu * chii ** 3 * \
        stumpff_s(z)

    # Get the position vector and magnitude of that vector
    bold_r = f * bold_r_0 + g * bold_v_0
    r = np.sqrt(dotproduct(bold_r, bold_r))

    # and the Lagrange (time) derivatives also using Stumpf
    fdot = root_mu / (r * r_0) * (inv_sma * chii ** 3 * stumpff_s(z) - chii)
    gdot = 1 - (chii ** 2 / r) * stumpff_c(z)

    return f, g, fdot, gdot


def eccentric_anomaly_from_mean_anomaly(mean_anomaly, eccentricity,
                                        precision=1e-8, max_iterations=1e5):
    r"""Approximately solve the transcendental equation :math:`E - e sin E = M_e` for E. This is
    an iterative process using Newton's method.

    Parameters
    ----------
    mean_anomaly : float
        Current mean anomaly
    eccentricity : float
        Orbital eccentricity
    precision : float, optional
        Precision used for the stopping point in determining eccentric anomaly from mean anomaly,
        (default = 1e-8)
    max_iterations : float, optional
        Maximum number of iterations for the while loop, (default = 1e5)

    Returns
    -------
    : float
        Eccentric anomaly of the orbit
    """

    if mean_anomaly < np.pi:
        ecc_anomaly = mean_anomaly + eccentricity / 2
    else:
        ecc_anomaly = mean_anomaly - eccentricity / 2

    ratio = 1
    count = 0
    while np.abs(ratio) > precision and count <= max_iterations:
        f = ecc_anomaly - eccentricity * np.sin(ecc_anomaly) - mean_anomaly
        fp = 1 - eccentricity * np.cos(ecc_anomaly)
        ratio = f / fp  # Need to check conditioning
        ecc_anomaly = ecc_anomaly - ratio
        count += 1

    return ecc_anomaly  # Check whether this ever goes outside 0 < 2pi


def tru_anom_from_mean_anom(mean_anomaly, eccentricity, precision=1e-8, max_iterations=1e5):
    r"""Get the true anomaly from the mean anomaly via the eccentric anomaly

    Parameters
    ----------
    mean_anomaly : float
        The mean anomaly
    eccentricity : float
        Eccentricity
    precision : float, optional
        Precision used for the stopping point in determining eccentric anomaly from mean anomaly,
        (default = 1e-8)
    max_iterations : float, optional
        Maximum number of iterations in determining eccentric anomaly, (default = 1e5)

    Returns
    -------
    : float
        True anomaly

    """
    cos_ecc_anom = np.cos(eccentric_anomaly_from_mean_anomaly(
        mean_anomaly, eccentricity, precision=precision, max_iterations=max_iterations))
    sin_ecc_anom = np.sin(eccentric_anomaly_from_mean_anomaly(
        mean_anomaly, eccentricity, precision=precision, max_iterations=max_iterations))

    # This only works for M_e < \pi
    # return np.arccos(np.clip((eccentricity - cos_ecc_anom) /
    #                 (eccentricity*cos_ecc_anom - 1), -1, 1))

    return np.remainder(np.arctan2(np.sqrt(1 - eccentricity ** 2) *
                                   sin_ecc_anom,
                                   cos_ecc_anom - eccentricity), 2 * np.pi)

    return semimajor_axis * (1 - eccentricity ** 2) / (1 + eccentricity * c_tran) * rot_v

def perifocal_position(eccentricity, semimajor_axis, true_anomaly):
    r"""The position vector in perifocal coordinates calculated from the Keplerian elements

    Parameters
    ----------
    eccentricity : float
        Orbit eccentricity
    semimajor_axis : float
        Orbit semi-major axis
    true_anomaly
        Orbit true anomaly

    Returns
    -------
    : numpy.array
        :math:`[r_x, r_y, r_z]` position in perifocal coordinates

    """

    # Cache some trigonometric functions
    c_tran = np.cos(true_anomaly)
    s_tran = np.sin(true_anomaly)

    # Copes with floats and (row) arrays
    rot_v = np.reshape(np.array([c_tran, s_tran, np.zeros(np.shape(c_tran))]),
                       (3, np.shape(np.atleast_2d(true_anomaly))[1]))
<<<<<<< HEAD

    return semimajor_axis * (1 - eccentricity ** 2) / (1 + eccentricity * c_tran) * rot_v
=======
>>>>>>> 16c0fca6

    return semimajor_axis * (1 - eccentricity ** 2) / (1 + eccentricity * c_tran) * rot_v

<<<<<<< HEAD
=======

>>>>>>> 16c0fca6
def perifocal_velocity(eccentricity, semimajor_axis, true_anomaly, grav_parameter=3.986004418e14):
    r"""The velocity vector in perifocal coordinates calculated from the Keplerian elements

    Parameters
    ----------
    eccentricity : float
        Orbit eccentricity
    semimajor_axis : float
        Orbit semi-major axis
    true_anomaly : float
        Orbit true anomaly
    grav_parameter : float, optional
        Standard gravitational parameter :math:`\mu = G M`. Default is
        :math:`3.986004418 \times 10^{14} \mathrm{m}^3 \mathrm{s}^{-2}`

    Returns
    -------
    : numpy.narray
        :math:`[\dot{r}_x, \dot{r}_y, \dot{r}_z]` velocity in perifocal coordinates

    """

    # Cache some trigonometric functions
    c_tran = np.cos(true_anomaly)
    s_tran = np.sin(true_anomaly)

    # Copes with floats and (row) arrays
    rot_v = np.reshape(np.array([-s_tran, eccentricity + c_tran, np.zeros(np.shape(c_tran))]),
                       (3, np.shape(np.atleast_2d(true_anomaly))[1]))

<<<<<<< HEAD
    a_1_e_2 = np.array(semimajor_axis).astype(float) * (1 - np.array(eccentricity).astype(float) ** 2)
=======
    a_1_e_2 = np.array(semimajor_axis).astype(float) * \
        (1 - np.array(eccentricity).astype(float) ** 2)
>>>>>>> 16c0fca6

    return np.sqrt(grav_parameter / a_1_e_2) * rot_v


def perifocal_to_geocentric_matrix(inclination, raan, argp):
    r"""Return the matrix which transforms from perifocal to geocentric coordinates

    Parameters
    ----------
    inclination : float
        Orbital inclination
    raan : float
        Orbit Right Ascension of the ascending node
    argp : float
        The orbit's argument of periapsis

    Returns
    -------
    : numpy.array
        The :math:`3 \times 3` array that transforms from perifocal coordinates to geocentric
        coordinates

    """
    # Cache some trig functions
    s_incl = np.sin(inclination)
    c_incl = np.cos(inclination)

    s_raan = np.sin(raan)
    c_raan = np.cos(raan)

    s_aper = np.sin(argp)
    c_aper = np.cos(argp)

    # Build the matrix
    return np.array([[-s_raan * c_incl * s_aper + c_raan * c_aper,
                      -s_raan * c_incl * c_aper - c_raan * s_aper,
                      s_raan * s_incl],
                     [c_raan * c_incl * s_aper + s_raan * c_aper,
                      c_raan * c_incl * c_aper - s_raan * s_aper,
                      -c_raan * s_incl],
                     [s_incl * s_aper, s_incl * c_aper, c_incl]])


def keplerian_to_rv(state_vector, grav_parameter=3.986004418e14):
    r"""Convert the Keplerian orbital elements to position, velocity state vector

    Parameters
    ----------
    state_vector : :class:`~.StateVector`, :class:`~.StateVectors`
        The Keplerian orbital state vector is defined as

        .. math::

            X = [e, a, i, \Omega, \omega, \theta]^{T} \\

        where:
        :math:`e` is the orbital eccentricity (unitless),
        :math:`a` the semi-major axis (m),
        :math:`i` the inclination (rad),
        :math:`\Omega` is the longitude of the ascending node (rad),
        :math:`\omega` the argument of periapsis (rad), and
        :math:`\theta` the true anomaly (rad)

    grav_parameter : float, optional
        Standard gravitational parameter :math:`\mu = G M`. The default is :math:`3.986004418
        \times 10^{14} \mathrm{m}^3 \mathrm{s}^{-2}`

    Returns
    -------
    : :class:`~.StateVector`, :class:`~.StateVectors`
        Orbital state vector as :math:`[r_x, r_y, r_z, \dot{r}_x, \dot{r}_y, \dot{r}_z]`

    Warning
    -------
    No checking undertaken. Assumes Keplerian elements rendered correctly as above

    """

    # The (hidden) function which does this on a single StateVector
    def _kep_to_rv_statevector(statevector):

        # Calculate the position vector in perifocal coordinates
        rx = perifocal_position(statevector[0], statevector[1], statevector[5])

        # Calculate the velocity vector in perifocal coordinates
        vx = perifocal_velocity(statevector[0], statevector[1], statevector[5],
                                grav_parameter=grav_parameter)

        # Transform position (perifocal) and velocity (perifocal) into geocentric
        r = perifocal_to_geocentric_matrix(statevector[2], statevector[3], statevector[4]) @ rx

        v = perifocal_to_geocentric_matrix(statevector[2], statevector[3], statevector[4]) @ vx

        return StateVector(np.concatenate((r, v), axis=0))

    # Do this a statevector at a time to avoid having to do tensor multiplication
    if type(state_vector) is StateVector:
        return _kep_to_rv_statevector(state_vector)
    elif type(state_vector) is StateVectors:

        outrv = np.zeros(np.shape(state_vector))
        for i, sv in enumerate(state_vector):
            outrv[:, slice(i, i+1)] = _kep_to_rv_statevector(sv)

        return StateVectors(outrv)
    else:
        raise TypeError(r"Input must be :class:`~.StateVector` or :class:`~.StateVectors`")


def mod_inclination(x):
    r"""Calculates the modulus of an inclination. Inclination angles are within the range :math:`0`
    to :math:`\pi`.

    Parameters
    ----------
    x: float
        inclination angle in radians

    Returns
    -------
    float
        Angle in radians in the range :math:`0` to :math:`+\pi`
    """

    x = x % np.pi

    return x


def mod_elongitude(x):
    r"""Calculates the modulus of an ecliptic longitude in which angles are within the range
    :math:`0` to :math:`2 \pi`.

    Parameters
    ----------
    x: float
        longitudinal angle in radians

    Returns
    -------
    float
        Angle in radians in the range :math:`0` to :math:`+2 \pi`
    """

    x = x % (2 * np.pi)

    return x<|MERGE_RESOLUTION|>--- conflicted
+++ resolved
@@ -8,11 +8,7 @@
 import numpy as np
 
 from . import dotproduct
-<<<<<<< HEAD
-from ..types.array import StateVector, StateVectors, Matrix
-=======
 from ..types.array import StateVector, StateVectors
->>>>>>> 16c0fca6
 
 
 def stumpff_s(z):
@@ -105,11 +101,7 @@
 
     Parameters
     ----------
-<<<<<<< HEAD
-    o_state_vector : :class:`~StateVector, ~StateVectors`
-=======
     o_state_vector : :class:`~.StateVector`, :class:`~.StateVectors`
->>>>>>> 16c0fca6
         The orbital state vector formed as
         :math:`[r_x, r_y, r_z, \dot{r}_x, \dot{r}_y, \dot{r}_z]^T`
     delta_t : timedelta
@@ -135,13 +127,9 @@
 
     """
 
-<<<<<<< HEAD
-    # For loop across StateVectors
-    #out = Matrix(np.zeros((1, np.shape(o_state_vector)[1])))
-
     # This should really have the calculation abstracted out and then do
     # if statevector do code, else do iteration over code
-    #if type(o_state_vector) != StateVectors:
+    # if type(o_state_vector) != StateVectors:
     #    o_state_vector = StateVectors([o_state_vector])
 
     mag_r_0 = np.sqrt(dotproduct(o_state_vector[0:3, :], o_state_vector[0:3, :]))
@@ -151,20 +139,6 @@
     inv_sma = 2 / mag_r_0 - (mag_v_0 ** 2) / grav_parameter
     chi_i = root_mu * np.abs(inv_sma) * delta_t.total_seconds()
 
-=======
-    # This should really have the calculation abstracted out and then do
-    # if statevector do code, else do iteration over code
-    # if type(o_state_vector) != StateVectors:
-    #    o_state_vector = StateVectors([o_state_vector])
-
-    mag_r_0 = np.sqrt(dotproduct(o_state_vector[0:3, :], o_state_vector[0:3, :]))
-    mag_v_0 = np.sqrt(dotproduct(o_state_vector[3:6, :], o_state_vector[3:6, :]))
-    v_rad_0 = dotproduct(o_state_vector[3:6, :], o_state_vector[0:3, :]) / mag_r_0
-    root_mu = np.sqrt(grav_parameter)
-    inv_sma = 2 / mag_r_0 - (mag_v_0 ** 2) / grav_parameter
-    chi_i = root_mu * np.abs(inv_sma) * delta_t.total_seconds()
-
->>>>>>> 16c0fca6
     out = []
     for iinv_sma, cchi_i, mmag_r_0, mmag_v_0, vv_rad_0 in \
             zip(inv_sma.ravel(), chi_i.ravel(), mag_r_0.ravel(), mag_v_0.ravel(), v_rad_0.ravel()):
@@ -174,20 +148,11 @@
         while np.abs(ratio) > precision and count <= max_iterations:
             z_i = iinv_sma * cchi_i ** 2
             f_chi_i = mmag_r_0 * vv_rad_0 / root_mu * cchi_i ** 2 * stumpff_c(z_i) + \
-<<<<<<< HEAD
-                      (1 - iinv_sma * mmag_r_0) * cchi_i ** 3 * stumpff_s(z_i) + \
-                      mmag_r_0 * cchi_i - root_mu * delta_t.total_seconds()
-            fp_chi_i = mmag_r_0 * vv_rad_0 / root_mu * cchi_i * \
-                       (1 - iinv_sma * cchi_i ** 2 * stumpff_s(z_i)) + \
-                       (1 - iinv_sma * mmag_r_0) * cchi_i ** 2 * stumpff_c(z_i) + \
-                       mmag_r_0
-=======
                 (1 - iinv_sma * mmag_r_0) * cchi_i ** 3 * stumpff_s(z_i) + mmag_r_0 * cchi_i \
                 - root_mu * delta_t.total_seconds()
             fp_chi_i = mmag_r_0 * vv_rad_0 / root_mu * cchi_i * \
                 (1 - iinv_sma * cchi_i ** 2 * stumpff_s(z_i)) + (1 - iinv_sma * mmag_r_0) \
                 * cchi_i ** 2 * stumpff_c(z_i) + mmag_r_0
->>>>>>> 16c0fca6
             ratio = f_chi_i / fp_chi_i
             cchi_i = cchi_i - ratio
             count += 1
@@ -339,7 +304,6 @@
                                    sin_ecc_anom,
                                    cos_ecc_anom - eccentricity), 2 * np.pi)
 
-    return semimajor_axis * (1 - eccentricity ** 2) / (1 + eccentricity * c_tran) * rot_v
 
 def perifocal_position(eccentricity, semimajor_axis, true_anomaly):
     r"""The position vector in perifocal coordinates calculated from the Keplerian elements
@@ -367,18 +331,10 @@
     # Copes with floats and (row) arrays
     rot_v = np.reshape(np.array([c_tran, s_tran, np.zeros(np.shape(c_tran))]),
                        (3, np.shape(np.atleast_2d(true_anomaly))[1]))
-<<<<<<< HEAD
 
     return semimajor_axis * (1 - eccentricity ** 2) / (1 + eccentricity * c_tran) * rot_v
-=======
->>>>>>> 16c0fca6
-
-    return semimajor_axis * (1 - eccentricity ** 2) / (1 + eccentricity * c_tran) * rot_v
-
-<<<<<<< HEAD
-=======
-
->>>>>>> 16c0fca6
+
+
 def perifocal_velocity(eccentricity, semimajor_axis, true_anomaly, grav_parameter=3.986004418e14):
     r"""The velocity vector in perifocal coordinates calculated from the Keplerian elements
 
@@ -409,12 +365,8 @@
     rot_v = np.reshape(np.array([-s_tran, eccentricity + c_tran, np.zeros(np.shape(c_tran))]),
                        (3, np.shape(np.atleast_2d(true_anomaly))[1]))
 
-<<<<<<< HEAD
-    a_1_e_2 = np.array(semimajor_axis).astype(float) * (1 - np.array(eccentricity).astype(float) ** 2)
-=======
     a_1_e_2 = np.array(semimajor_axis).astype(float) * \
         (1 - np.array(eccentricity).astype(float) ** 2)
->>>>>>> 16c0fca6
 
     return np.sqrt(grav_parameter / a_1_e_2) * rot_v
 
