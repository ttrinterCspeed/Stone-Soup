--- conflicted
+++ resolved
@@ -10,12 +10,4 @@
     data.
     """
 
-<<<<<<< HEAD
-    sensor = Property(SensorDataReader, doc="Source of sensor data")
-
-    @abstractmethod
-    def detections_gen(self):
-        raise NotImplementedError
-=======
-    sensor = Property(SensorDataReader, doc="Source of sensor data")
->>>>>>> 1a45c745
+    sensor = Property(SensorDataReader, doc="Source of sensor data")