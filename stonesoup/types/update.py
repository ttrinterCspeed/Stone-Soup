--- conflicted
+++ resolved
@@ -5,13 +5,9 @@
 from .mixture import GaussianMixture
 from .state import CreatableFromState, CompositeState
 from .state import State, GaussianState, ParticleState, EnsembleState, \
-<<<<<<< HEAD
     SqrtGaussianState, InformationState, CategoricalState, ASDGaussianState, \
+    WeightedGaussianState, TaggedWeightedGaussianState, \
     MultiModelParticleState, RaoBlackwellisedParticleState
-=======
-    SqrtGaussianState, WeightedGaussianState, TaggedWeightedGaussianState, \
-    InformationState, CategoricalState
->>>>>>> acf613c6
 from ..base import Property
 
 
