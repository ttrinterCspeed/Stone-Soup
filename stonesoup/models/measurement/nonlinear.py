# -*- coding: utf-8 -*-

import scipy as sp
from scipy.stats import multivariate_normal
from numpy.linalg import inv

from ...base import Property

from ...functions import cart2pol, pol2cart, \
    cart2sphere, sphere2cart, cart2angles, \
    rotx, roty, rotz
from ...types.array import StateVector, CovarianceMatrix
from ...types.angle import Bearing, Elevation
from ..base import NonLinearModel, GaussianModel, ReversibleModel
from .base import MeasurementModel


class NonLinearGaussianMeasurement(MeasurementModel, NonLinearModel,
                                   GaussianModel):
    r"""This class combines the MeasurementModel, NonLinearModel and \
    GaussianModel classes. It is not meant to be instantiated directly \
    but subclasses should be derived from this class.
    """
    noise_covar = Property(CovarianceMatrix, doc="Noise covariance")
    rotation_offset = Property(
        StateVector, default=StateVector(sp.array([[0], [0], [0]])),
        doc="A 3x1 array of angles (rad), specifying the clockwise rotation\
            around each Cartesian axis in the order :math:`x,y,z`.\
            The rotation angles are positive if the rotation is in the \
            counter-clockwise direction when viewed by an observer looking\
            along the respective rotation axis, towards the origin.")

    def covar(self, **kwargs):
        """Returns the measurement model noise covariance matrix.

        Returns
        -------
        :class:`~.CovarianceMatrix` of shape\
        (:py:attr:`~ndim_meas`, :py:attr:`~ndim_meas`)
            The measurement noise covariance.
        """

        return self.noise_covar

    def pdf(self, meas_vec, state_vec, **kwargs):
        r""" Measurement pdf/likelihood evaluation function

        Evaluates the pdf/likelihood of the (set of) measurement vector(s)
        ``meas_vec``, given the (set of) state vector(s) ``state_vec``.

        In mathematical terms, this can be written as:

        .. math::

            p(\vec{y}_t | \vec{x}_t) = \mathcal{N}(\vec{y}_t; \vec{x}_t, R)

        Parameters
        ----------
        meas_vec : :class:`~.StateVector`
            A measurement
        state_vec : :class:`~.StateVector`
            A state

        Returns
        -------
        :class:`float`
            The likelihood of ``meas``, given ``state``
        """

        likelihood = multivariate_normal.pdf(
            meas_vec.T,
            mean=(self.function(state_vec, 0)).ravel(),
            cov=self.covar()
        )
        return likelihood

    def rvs(self, num_samples=1, **kwargs):
        r""" Model noise/sample generation function

        Generates noise samples from the measurement model.

        In mathematical terms, this can be written as:

        .. math::

            \vec{v}_t \sim \mathcal{N}(0,R)

        Parameters
        ----------
        num_samples: scalar, optional
            The number of samples to be generated (the default is 1)

        Returns
        -------
        2-D array of shape (:py:attr:`~ndim_meas`, ``num_samples``)
            A set of Np samples, generated from the model's noise
            distribution.
        """

        noise = multivariate_normal.rvs(
            sp.zeros(self.ndim_meas), self.covar(), num_samples)

        if num_samples == 1:
            return noise.reshape((-1, 1))
        else:
            return noise.T

    @property
    def _rotation_matrix(self):
        """_rotation_matrix getter method

        Calculates and returns the (3D) axis rotation matrix.

        Returns
        -------
        :class:`numpy.ndarray` of shape (3, 3)
            The model (3D) rotation matrix.
        """

        theta_x = -self.rotation_offset[0, 0]
        theta_y = -self.rotation_offset[1, 0]
        theta_z = -self.rotation_offset[2, 0]

        return rotz(theta_z) @ roty(theta_y) @ rotx(theta_x)


class CartesianToElevationBearingRange(
        NonLinearGaussianMeasurement, ReversibleModel):
    r"""This is a class implementation of a time-invariant measurement model, \
    where measurements are assumed to be received in the form of bearing \
    (:math:`\phi`), elevation (:math:`\theta`) and range (:math:`r`), with \
    Gaussian noise in each dimension.

    The model is described by the following equations:

    .. math::

      \vec{y}_t = h(\vec{x}_t, \vec{v}_t)

    where:

    * :math:`\vec{y}_t` is a measurement vector of the form:

    .. math::

      \vec{y}_t = \begin{bmatrix}
                \theta \\
                \phi \\
                r
            \end{bmatrix}

    * :math:`h` is a non-linear model function of the form:

    .. math::

      h(\vec{x}_t,\vec{v}_t) = \begin{bmatrix}
                asin(\mathcal{z}/\sqrt{\mathcal{x}^2 + \mathcal{y}^2 +\mathcal{z}^2}) \\
                atan2(\mathcal{y},\mathcal{x}) \\
                \sqrt{\mathcal{x}^2 + \mathcal{y}^2 + \mathcal{z}^2}
                \end{bmatrix} + \vec{v}_t

    * :math:`\vec{v}_t` is Gaussian distributed with covariance :math:`R`, i.e.:

    .. math::

      \vec{v}_t \sim \mathcal{N}(0,R)

    .. math::

      R = \begin{bmatrix}
            \sigma_{\theta}^2 & 0 & 0 \\
            0 & \sigma_{\phi}^2 & 0 \\
            0 & 0 & \sigma_{r}^2
            \end{bmatrix}

    The :py:attr:`mapping` property of the model is a 3 element vector, \
    whose first (i.e. :py:attr:`mapping[0]`), second (i.e. \
    :py:attr:`mapping[1]`) and third (i.e. :py:attr:`mapping[2`) elements \
    contain the state index of the :math:`x`, :math:`y` and :math:`z`  \
    coordinates, respectively.

    Note
    ----
    The current implementation of this class assumes a 3D Cartesian plane.

    """  # noqa:E501

    translation_offset = Property(
        StateVector, default=StateVector(sp.array([[0], [0], [0]])),
        doc="A 3x1 array specifying the Cartesian origin offset in terms of "
            ":math:`x,y,z` coordinates.")

    @property
    def ndim_meas(self):
        """ndim_meas getter method

        Returns
        -------
        :class:`int`
            The number of measurement dimensions
        """

        return 3

    def function(self, state_vector, noise=None, **kwargs):
        r"""Model function :math:`h(\vec{x}_t,\vec{v}_t)`

        Parameters
        ----------
        state_vector: :class:`~.StateVector`
            An input state vector
        noise: :class:`numpy.ndarray`
            An externally generated random process noise sample (the default in
            `None`, in which case process noise will be generated internally)

        Returns
        -------
        :class:`numpy.ndarray` of shape (:py:attr:`~ndim_state`, 1)
            The model function evaluated given the provided time interval.
        """

        if noise is None:
            noise = self.rvs()  #  TODO: resolve noise=None issue

        # Account for origin offset
        xyz = state_vector[self.mapping] - self.translation_offset

        # Rotate coordinates
        xyz_rot = self._rotation_matrix @ xyz

        # Convert to Spherical
        rho, phi, theta = cart2sphere(*xyz_rot[:, 0])

        return sp.array([[Elevation(theta)], [Bearing(phi)], [rho]]) + noise

    def inverse_function(self, state_vector, **kwargs):

        theta, phi, rho = state_vector[:, 0]
        x, y, z = sphere2cart(rho, phi, theta)

        xyz = [[x], [y], [z]]
        inv_rotation_matrix = inv(self._rotation_matrix)
        xyz_rot = inv_rotation_matrix @ xyz
        xyz = [xyz_rot[0][0], xyz_rot[1][0], xyz_rot[2][0]]
        x, y, z = xyz + self.translation_offset[:, 0]

        res = sp.zeros((self.ndim_state, 1))
        res[self.mapping, 0] = x, y, z

        return res

    def rvs(self, num_samples=1, **kwargs):
        out = super().rvs(num_samples, **kwargs)
        out = sp.array([[Elevation(0.)], [Bearing(0.)], [0.]]) + out
        return out


<<<<<<< HEAD
class RangeBearingGaussianToCartesian(NonLinearGaussianMeasurement):
=======
class CartesianToBearingRange(
        NonLinearGaussianMeasurement, ReversibleModel):
>>>>>>> 17fbb9eb
    r"""This is a class implementation of a time-invariant measurement model, \
    where measurements are assumed to be received in the form of bearing \
    (:math:`\phi`) and range (:math:`r`), with Gaussian noise in each dimension.

    The model is described by the following equations:

    .. math::

      \vec{y}_t = h(\vec{x}_t, \vec{v}_t)

    where:

    * :math:`\vec{y}_t` is a measurement vector of the form:

    .. math::

      \vec{y}_t = \begin{bmatrix}
                \phi \\
                r
            \end{bmatrix}

    * :math:`h` is a non-linear model function of the form:

    .. math::

      h(\vec{x}_t,\vec{v}_t) = \begin{bmatrix}
                atan2(\mathcal{y},\mathcal{x}) \\
                \sqrt{\mathcal{x}^2 + \mathcal{y}^2}
                \end{bmatrix} + \vec{v}_t

    * :math:`\vec{v}_t` is Gaussian distributed with covariance :math:`R`, i.e.:

    .. math::

      \vec{v}_t \sim \mathcal{N}(0,R)

    .. math::

      R = \begin{bmatrix}
            \sigma_{\phi}^2 & 0 \\
            0 & \sigma_{r}^2
            \end{bmatrix}

    The :py:attr:`mapping` property of the model is a 2 element vector, \
    whose first (i.e. :py:attr:`mapping[0]`) and second (i.e. \
    :py:attr:`mapping[0]`) elements contain the state index of the \
    :math:`x` and :math:`y` coordinates, respectively.

    Note
    ----
    The current implementation of this class assumes a 2D Cartesian plane.

    """  # noqa:E501

    translation_offset = Property(
        StateVector, default=StateVector(sp.array([[0], [0]])),
        doc="A 2x1 array specifying the origin offset in terms of :math:`x,y`\
            coordinates.")

    @property
    def ndim_meas(self):
        """ndim_meas getter method

        Returns
        -------
        :class:`int`
            The number of measurement dimensions
        """

        return 2

    def inverse_function(self, state_vector, **kwargs):
        if not ((self.rotation_offset[0][0] == 0)
                and (self.rotation_offset[1][0] == 0)):
            raise RuntimeError(
                "Measurement model assumes 2D space. \
                Rotation in 3D space is unsupported at this time.")

        phi, rho = state_vector[:, 0]
        x, y = pol2cart(rho, phi)

        xyz = [[x], [y], [0]]
        inv_rotation_matrix = inv(self._rotation_matrix)
        xyz_rot = inv_rotation_matrix @ xyz
        xy = [xyz_rot[0][0], xyz_rot[1][0]]
        x, y = xy + self.translation_offset[:, 0]

        res = sp.zeros((self.ndim_state, 1))
        res[self.mapping, 0] = x, y

        return res

    def function(self, state_vector, noise=None, **kwargs):
        r"""Model function :math:`h(\vec{x}_t,\vec{v}_t)`

        Parameters
        ----------
        state_vector: :class:`~.StateVector`
            An input state vector
        noise: :class:`numpy.ndarray`
            An externally generated random process noise sample (the default in
            `None`, in which case process noise will be generated internally)

        Returns
        -------
        :class:`numpy.ndarray` of shape (:py:attr:`~ndim_meas`, 1)
            The model function evaluated given the provided time interval.
        """

        if noise is None:
            noise = self.rvs()

        # Account for origin offset
        xyz = [[state_vector[self.mapping[0], 0]
                - self.translation_offset[0, 0]],
               [state_vector[self.mapping[1], 0]
                - self.translation_offset[1, 0]],
               [0]]

        # Rotate coordinates
        xyz_rot = self._rotation_matrix @ xyz

        # Covert to polar
        rho, phi = cart2pol(*xyz_rot[:2, 0])

        return sp.array([[Bearing(phi)], [rho]]) + noise

    def rvs(self, num_samples=1, **kwargs):
        out = super().rvs(num_samples, **kwargs)
        out = sp.array([[Bearing(0)], [0.]]) + out
        return out


<<<<<<< HEAD
class BearingElevationGaussianToCartesian (NonLinearGaussianMeasurement):
=======
class CartesianToElevationBearing(NonLinearGaussianMeasurement):
>>>>>>> 17fbb9eb
    r"""This is a class implementation of a time-invariant measurement model, \
    where measurements are assumed to be received in the form of bearing \
    (:math:`\phi`) and elevation (:math:`\theta`) and with \
    Gaussian noise in each dimension.

    The model is described by the following equations:

    .. math::

      \vec{y}_t = h(\vec{x}_t, \vec{v}_t)

    where:

    * :math:`\vec{y}_t` is a measurement vector of the form:

    .. math::

      \vec{y}_t = \begin{bmatrix}
                \theta \\
                \phi
            \end{bmatrix}

    * :math:`h` is a non-linear model function of the form:

    .. math::

      h(\vec{x}_t,\vec{v}_t) = \begin{bmatrix}
                asin(\mathcal{z}/\sqrt{\mathcal{x}^2 + \mathcal{y}^2 +\mathcal{z}^2}) \\
                atan2(\mathcal{y},\mathcal{x}) \\
                \end{bmatrix} + \vec{v}_t

    * :math:`\vec{v}_t` is Gaussian distributed with covariance :math:`R`, i.e.:

    .. math::

      \vec{v}_t \sim \mathcal{N}(0,R)

    .. math::

      R = \begin{bmatrix}
            \sigma_{\theta}^2 & 0 \\
            0 & \sigma_{\phi}^2\\
            \end{bmatrix}

    The :py:attr:`mapping` property of the model is a 3 element vector, \
    whose first (i.e. :py:attr:`mapping[0]`), second (i.e. \
    :py:attr:`mapping[1]`) and third (i.e. :py:attr:`mapping[2]`) elements  \
    contain the state index of the :math:`x`, :math:`y` and :math:`z`  \
    coordinates, respectively.

    Note
    ----
    The current implementation of this class assumes a 3D Cartesian plane.

    """  # noqa:E501

    translation_offset = Property(
        StateVector, default=StateVector(sp.array([[0], [0], [0]])),
        doc="A 3x1 array specifying the origin offset in terms of :math:`x,y,z`\
            coordinates.")

    @property
    def ndim_meas(self):
        """ndim_meas getter method

        Returns
        -------
        :class:`int`
            The number of measurement dimensions
        """

        return 2

    def function(self, state_vector, noise=None, **kwargs):
        r"""Model function :math:`h(\vec{x}_t,\vec{v}_t)`

        Parameters
        ----------
        state_vector: :class:`~.StateVector`
            An input state vector
        noise: :class:`numpy.ndarray`
            An externally generated random process noise sample (the default in
            `None`, in which case process noise will be generated internally)

        Returns
        -------
        :class:`numpy.ndarray` of shape (:py:attr:`~ndim_state`, 1)
            The model function evaluated given the provided time interval.
        """

        if noise is None:
            noise = self.rvs()

        # Account for origin offset
        xyz = state_vector[self.mapping] - self.translation_offset

        # Rotate coordinates
        xyz_rot = self._rotation_matrix @ xyz

        # Convert to Angles
        phi, theta = cart2angles(*xyz_rot[:, 0])

        return sp.array([[Elevation(theta)], [Bearing(phi)]]) + noise

    def rvs(self, num_samples=1, **kwargs):
        out = super().rvs(num_samples, **kwargs)
        out = sp.array([[Elevation(0.)], [Bearing(0.)]]) + out
        return out<|MERGE_RESOLUTION|>--- conflicted
+++ resolved
@@ -15,7 +15,8 @@
 from .base import MeasurementModel
 
 
-class NonLinearGaussianMeasurement(MeasurementModel, NonLinearModel,
+class NonLinearGaussianMeasurement(MeasurementModel,
+                                   NonLinearModel,
                                    GaussianModel):
     r"""This class combines the MeasurementModel, NonLinearModel and \
     GaussianModel classes. It is not meant to be instantiated directly \
@@ -121,7 +122,7 @@
         theta_y = -self.rotation_offset[1, 0]
         theta_z = -self.rotation_offset[2, 0]
 
-        return rotz(theta_z) @ roty(theta_y) @ rotx(theta_x)
+        return rotz(theta_z)@roty(theta_y)@rotx(theta_x)
 
 
 class CartesianToElevationBearingRange(
@@ -187,8 +188,8 @@
 
     translation_offset = Property(
         StateVector, default=StateVector(sp.array([[0], [0], [0]])),
-        doc="A 3x1 array specifying the Cartesian origin offset in terms of "
-            ":math:`x,y,z` coordinates.")
+        doc="A 3x1 array specifying the Cartesian origin offset in terms of :math:`x,y,z`\
+            coordinates.")
 
     @property
     def ndim_meas(self):
@@ -220,7 +221,7 @@
         """
 
         if noise is None:
-            noise = self.rvs()  #  TODO: resolve noise=None issue
+            noise = self.rvs()
 
         # Account for origin offset
         xyz = state_vector[self.mapping] - self.translation_offset
@@ -231,7 +232,9 @@
         # Convert to Spherical
         rho, phi, theta = cart2sphere(*xyz_rot[:, 0])
 
-        return sp.array([[Elevation(theta)], [Bearing(phi)], [rho]]) + noise
+        return sp.array([[Elevation(theta)],
+                         [Bearing(phi)],
+                         [rho]]) + noise
 
     def inverse_function(self, state_vector, **kwargs):
 
@@ -255,12 +258,8 @@
         return out
 
 
-<<<<<<< HEAD
-class RangeBearingGaussianToCartesian(NonLinearGaussianMeasurement):
-=======
 class CartesianToBearingRange(
         NonLinearGaussianMeasurement, ReversibleModel):
->>>>>>> 17fbb9eb
     r"""This is a class implementation of a time-invariant measurement model, \
     where measurements are assumed to be received in the form of bearing \
     (:math:`\phi`) and range (:math:`r`), with Gaussian noise in each dimension.
@@ -394,11 +393,7 @@
         return out
 
 
-<<<<<<< HEAD
-class BearingElevationGaussianToCartesian (NonLinearGaussianMeasurement):
-=======
 class CartesianToElevationBearing(NonLinearGaussianMeasurement):
->>>>>>> 17fbb9eb
     r"""This is a class implementation of a time-invariant measurement model, \
     where measurements are assumed to be received in the form of bearing \
     (:math:`\phi`) and elevation (:math:`\theta`) and with \
@@ -501,7 +496,8 @@
         # Convert to Angles
         phi, theta = cart2angles(*xyz_rot[:, 0])
 
-        return sp.array([[Elevation(theta)], [Bearing(phi)]]) + noise
+        return sp.array([[Elevation(theta)],
+                         [Bearing(phi)]]) + noise
 
     def rvs(self, num_samples=1, **kwargs):
         out = super().rvs(num_samples, **kwargs)
