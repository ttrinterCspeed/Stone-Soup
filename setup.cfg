[metadata]
name = stonesoup
description = A tracking and state estimation framework
long_description = file: README.md
long_description_content_type = text/markdown
maintainer = Defence Science and Technology Laboratory UK
maintainer_email = stonesoup@dstl.gov.uk
url = https://github.com/dstl/Stone-Soup
license = MIT
classifiers =
    Development Status :: 4 - Beta
    Intended Audience :: Science/Research
    License :: OSI Approved :: MIT License
    Operating System :: OS Independent
    Programming Language :: Python :: 3 :: Only
    Topic :: Scientific/Engineering

[options]
python_requires = >=3.7
packages = find:
install_requires =
    matplotlib
    numpy>=1.17
    ordered-set
    pymap3d
    ruamel.yaml>=0.16.5
    rtree
    scipy
    utm

[options.extras_require]
dev =
    flake8<5
    folium
    h5py
    pillow
    plotly
    pytest-flake8
    pytest-cov
    pytest-remotedata
    Sphinx
    sphinx_rtd_theme
    sphinx-gallery>=0.10.1
video =
    ffmpeg-python
    moviepy
    opencv-python
tensorflow =
    tensorflow>=2.2.0
tensornets =
    tensorflow>=2.2.0
    tensornets
<<<<<<< HEAD
reinforcement =
    tf-agents[reverb]
=======
orbital = 
    astropy
>>>>>>> ecd14426

[options.packages.find]
exclude =
    docs
    *.tests<|MERGE_RESOLUTION|>--- conflicted
+++ resolved
@@ -50,13 +50,10 @@
 tensornets =
     tensorflow>=2.2.0
     tensornets
-<<<<<<< HEAD
 reinforcement =
     tf-agents[reverb]
-=======
 orbital = 
     astropy
->>>>>>> ecd14426
 
 [options.packages.find]
 exclude =
