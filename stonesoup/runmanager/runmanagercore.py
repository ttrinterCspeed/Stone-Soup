import copy
import json
import logging
from datetime import datetime
import os

from stonesoup.serialise import YAML
from .inputmanager import InputManager
from .runmanagermetrics import RunmanagerMetrics
from .base import RunManager


class RunManagerCore(RunManager):
    def __init__(self, config_path, parameters_path, groundtruth_setting, dir):

        self.config_path = config_path
        self.parameters_path = parameters_path
        self.groudtruth_setting = groundtruth_setting
        self.dir = dir

        self.input_manager = InputManager()
        self.run_manager_metrics = RunmanagerMetrics()

        logging.basicConfig(filename='simulation.log', encoding='utf-8', level=logging.INFO)
        logging.info(f'RunManagerCore started. {datetime.now()}')

    def read_json(self, json_input):
        """Read json file from directory

        Parameters
        ----------
        json_input : str
            path to json file

        Returns
        -------
        dict
            returns a dictionary of json data
        """
        with open(json_input) as json_file:
            json_data = json.load(json_file)
            logging.info(f'{datetime.now()} Accessed jsonfile {json_file}')
            return json_data

    def run(self, nruns=1, nprocesses=1):
        """Handles the running of multiple files, single files and defines the structure
        of the run.

        Parameters
        ----------
        nruns : int, optional
            number of monte-carlo runs, by default 1
        nprocesses : int, optional
            number of processing cores to use, by default 1
        """
        pairs = self.config_parameter_pairing()

        # Single simulation. No param file detected
        if self.config_path and self.parameters_path is None:
            if nruns is None:
                nruns = 1
            self.prepare_and_run_single_simulation(self.config_path,
                                                   self.groundtruth_setting,
                                                   nruns)
            logging.info(f'{datetime.now()} Ran single run successfully.')

        for path in pairs:
            # Read the param data
            json_data = self.read_json(self.parameters_path)

            nruns = self.set_runs_number(nruns, json_data)
            combo_dict = self.prepare_monte_carlo(json_data)

            self.run_monte_carlo_simulation(combo_dict,
                                            nruns)

    def set_runs_number(self, nruns, json_data):
        if nruns is None:
            if json_data['configuration']['runs_num']:
                nruns = json_data['configuration']['runs_num']
        else:
            nruns = 1
        return nruns

    def prepare_monte_carlo(self, json_data):
        # Generate all the parameters for the monte carlo run
        trackers_combination_dict = self.input_manager.generate_parameters_combinations(
            json_data["parameters"])
        # Generate all the the possible combinations with the parameters
        combo_dict = self.input_manager.generate_all_combos(trackers_combination_dict)
        return combo_dict

        # logging.info(f'All simulations completed. Time taken to run: {datetime.now() - now}')

    def config_parameter_pairing(self):
        pairs = []
        if self.dir:
            paths = self.get_filepaths(self.dir)

            pairs = self.get_config_and_param_lists(paths)

        elif self.config_path and self.parameters_path:
            pairs = [[self.parameters_path, self.config_path]]

        elif dir and self.config_path and self.parameters_path:
            paths = self.get_filepaths(dir)
            pairs = self.get_config_and_param_lists(paths)
            pairs.append([self.parameters_path, self.config_path])

        elif self.config_path and self.parameters_path is None:
            if nruns is None:
                nruns = 1
            self.prepare_and_run_single_sim(self.config_path, self.groundtruth_setting, nruns)
            logging.info(f'{datetime.now()} Ran single run successfully.')

        for path in pairs:
            # add check file type
            param_path = path[0]
            config_path = path[1]
            json_data = self.read_json(param_path)
            if nruns is None:
                if json_data['configuration']['runs_num']:
                    nruns = json_data['configuration']['runs_num']
                else:
                    nruns = 1
            trackers_combination_dict = self.input_manager.generate_parameters_combinations(
                json_data["parameters"])
            combo_dict = self.input_manager.generate_all_combos(trackers_combination_dict)
            self.prepare_and_run_multi_sim(config_path, combo_dict,
                                           self.groundtruth_setting, nruns)

            # logging.info(f'All simulations completed. Time taken to run: {datetime.now() - now}')

        return pairs

    def check_ground_truth(ground_truth):
        try:
            return ground_truth.groundtruth_paths
        except Exception:
            return ground_truth

    def run_simulation(self, simulation_parameters, dir_name):
        """Runs a single simulation

        Parameters
        ----------
        simulation_parameters : dict
            contains the tracker, the ground_truth and the metric manager
        dir_name : str
            output directory for metrics
        """
        tracker = simulation_parameters.tracker
        ground_truth = simulation_parameters.ground_truth
        metric_manager = simulation_parameters.metric_manager

        log_time = datetime.now()
        try:
            timeFirst = datetime.now()
            for time, ctracks in tracker.tracks_gen():
                # Update groundtruth, tracks and detections
<<<<<<< HEAD

                try:
                    self.run_manager_metrics.groundtruth_to_csv(dir_name,
                                                                ground_truth.groundtruth_paths)
                except Exception as e:
                    logging.error(e)
                    try:
                        self.run_manager_metrics.groundtruth_to_csv(dir_name, ground_truth)
                    except Exception as e:
                        logging.error(e)
                        pass
                # tracks.update(ctracks)
                # detections.update(tracker.detector.detections)

=======
                self.run_manager_metrics.groundtruth_to_csv(dir_name, ground_truth)
>>>>>>> cd088680
                self.run_manager_metrics.tracks_to_csv(dir_name, ctracks)
                self.run_manager_metrics.detection_to_csv(dir_name, tracker.detector.detections)

                if metric_manager is not None:
                    # Generate the metrics
                    metric_manager.add_data(ground_truth,
                                            ctracks, tracker.detector.detections,
                                            overwrite=False)

                    metrics = metric_manager.generate_metrics()
                    self.run_manager_metrics.metrics_to_csv(dir_name, metrics)

                timeAfter = datetime.now()

            timeTotal = timeAfter-timeFirst
            print(timeTotal)
        except Exception as e:
            logging.error(f'{log_time}: Failed to run Simulation: {e}', flush=True)

        else:
            logging.info(f'{log_time} Successfully ran simulation in {datetime.now() - log_time} ')
            print('Success!', flush=True)

    def set_trackers(self, combo_dict, tracker, ground_truth, metric_manager):
        """Set the trackers, groundtruths and metricmanagers list (stonesoup objects)

        Parameters
        ----------
        combo_dict : dict
            dictionary of all the possible combinations of values
        tracker : tracker
            stonesoup tracker
        ground_truth : groundtruth
            stonesoup groundtruth
        metric_manager : metricmanager
            stonesoup metric_manager

        Returns
        -------
        list:
            list of trackers
        list:
            list of groundtruths
        list:
            list of metric managers
        """

        trackers = []
        ground_truths = []
        metric_managers = []

        for parameter in combo_dict:
            tracker_copy, ground_truth_copy, metric_manager_copy = copy.deepcopy(
                (tracker, ground_truth, metric_manager))

            for k, v in parameter.items():
                split_path = k.split('.')
                if len(split_path) > 1:
                    split_path = split_path[1::]
                self.set_param(split_path, tracker_copy, v)
            trackers.append(tracker_copy)
            ground_truths.append(ground_truth_copy)
            metric_managers.append(metric_manager_copy)

        return trackers, ground_truths, metric_managers

    def set_param(self, split_path, el, value):
        """Sets the paramater file value to the attribute in the stone soup object

        Parameters
        ----------
        split_path : str
            path to object attribute
        el : str
            tracker
        value : str
            attribute value
        """
        if len(split_path) > 1:
            newEl = getattr(el, split_path[0])
            self.set_param(split_path[1::], newEl, value)
        else:
            if len(split_path) > 0:
                setattr(el, split_path[0], value)

    def read_config_file(self, config_file):
        """[summary]

        Parameters
        ----------
        config_file : str
            file path to configuration file
        groundtruth_setting : bool
            checks if ground truth exists

        Returns
        -------
        str
            Tracker
        str
            Ground Truth
        str
            Metric manager
        """
        config_string = config_file.read()

        tracker, groundtruth, metric_manager = None, None, None

        try:
            config_data = YAML('safe').load(config_string)
        except Exception as e:
            print("Failed to load config data: ", e)
            config_data = [None, None, None]

        tracker = config_data[0]

        # User has set a flag to use the groundtruth added in config file
        if self.groundtruth_setting is True:
            groundtruth = config_data[1]
            # Also set metric manager if it has been added in config file
            # (Change this to flag setting too?)
            if len(config_data) > 2:
                metric_manager = config_data[2]
        else:
            # Try to find groundtruth and metric manager if user has not flagged
            for x in config_data:
                if "GroundTruth" in str(type(x)) or "MovingPlatform" in str(type(x)):
                    groundtruth = x
                elif "metricgenerator" in str(type(x)):
                    metric_manager = x

        return {"tracker": tracker,
                "groundtruth": groundtruth,
                "metric_manager": metric_manager}

    def read_config_dir(self, config_dir):
        """Reads a directory and returns a list of all of the file paths

        Parameters
        ----------
        config_dir : str
            directory location

        Returns
        -------
        list
            returns a list of files paths from specified directory
        """
        if os.path.exists(config_dir):
            files = os.listdir(config_dir)
        else:
            return None
        return files

    def get_filepaths(self, directory):
        """Returns the filepaths for a specific directory

        Parameters
        ----------
        directory : str
            path to directory

        Returns
        -------
        list
            list of all file paths from specified directory
        """
        file_paths = []
        if os.path.exists(directory):
            for root, directories, files in os.walk(directory):
                for filename in files:
                    filepath = os.path.join(root, filename)
                    file_paths.append(filepath)
        return file_paths

    def get_config_and_param_lists(self, files):
        """Matches the config file and parameter file by name and pairs them together
        within a list

        Parameters
        ----------
        files : list
            List of file paths

        Returns
        -------
        List
            List of file paths pair together
        """
        pair = []
        pairs = []

        for file in files:
            if not pair:
                pair.append(file)
            elif file.startswith(pair[0].split('.', 1)[0]):
                pair.append(file)
                pairs.append(pair)
                pair = []
            else:
                pair = []
        return pairs

<<<<<<< HEAD
    def prepare_and_run_single_sim(self, nruns):
=======
    def prepare_and_run_single_simulation(self, nruns):
>>>>>>> cd088680
        """Prepares a single simulation for a run

        Parameters
        ----------
        config_path : str
            path to configuration
        groundtruth_setting : bool
            Defines if ground truth is present
        nruns : int
            Number of monte-carlo runs
        """
        try:
            now = datetime.now()
            dt_string = now.strftime("%d_%m_%Y_%H_%M_%S")
            tracker, ground_truth, metric_manager = self.set_components(self.config_path,
                                                                        self.groundtruth_setting)
            for runs in range(nruns):
                dir_name = f"metrics_{dt_string}/run_{runs}"
                print("RUN")
<<<<<<< HEAD
                self.run_simulation(tracker, ground_truth, metric_manager,
                                    dir_name, ground_truth)
=======
                ground_truth = self.check_ground_truth(ground_truth)
                simulation_parameters = dict(
                    tracker=tracker,
                    ground_truth=ground_truth,
                    metric_manager=metric_manager
                )

                self.run_simulation(simulation_parameters,
                                    dir_name)
>>>>>>> cd088680
        except Exception as e:
            print(f'{datetime.now()} Preparing simulation error: {e}')
            logging.error(f'{datetime.now()} Could not run simulation. error: {e}')

    def run_monte_carlo_simulation(self, combo_dict, nruns):
        """Prepares multiple trackers for simulation runs

        Parameters
        ----------
        combo_dict : dict
            dictionary of all parameter combinations for monte-carlo
        nruns : int
            Number of monte-carlo runs
        """

        # Load the tracker from the config file
        tracker, ground_truth, metric_manager = self.set_components(self.config_path,
                                                                    self.groundtruth_setting)
        # Generate all the trackers from the loaded tracker
        trackers, ground_truths, metric_managers = self.set_trackers(
            combo_dict, tracker, ground_truth, metric_manager)
        try:
            now = datetime.now()
            dt_string = now.strftime("%d_%m_%Y_%H_%M_%S")
            for idx in range(0, len(trackers)):
                for runs_num in range(nruns):
                    dir_name = f"metrics_{dt_string}/simulation_{idx}/run_{runs_num}"
                    self.run_manager_metrics.parameters_to_csv(dir_name, combo_dict[idx])
                    self.run_manager_metrics.generate_config(
                        dir_name, trackers[idx], ground_truths[idx], metric_managers[idx])
                    print("RUN")

                    simulation_parameters = dict(
                        tracker=trackers[idx],
                        ground_truth=self.check_ground_truth(ground_truths[idx]),
                        metric_manager=metric_managers[idx]
                    )

                    self.run_simulation(simulation_parameters,
                                        dir_name)
        except Exception as e:
            print(f'{datetime.now()} Preparing simulation error: {e}')
            logging.error(f'{datetime.now()} Could not run simulation. error: {e}')

    def set_components(self, config_path, groundtruth_setting):
        """Sets the tracker, ground truth and metric manager to the correct variables
        from the configuration file.

        Parameters
        ----------
        config_path : str
            path to configuration
        groundtruth_setting : bool
            Defines if ground truth is present

        Returns
        -------
        Tracker:
            Tracker stone soup object
        GroundTruth:
            Ground Truth stone soup object
        MetricManager:
            Metric manager stone soup object
        """
        tracker, ground_truth, metric_manager = None, None, None
        try:
            with open(config_path, 'r') as file:
                config_data = self.read_config_file(file)
            tracker = config_data["tracker"]
            ground_truth = config_data["groundtruth"]
            metric_manager = config_data["metric_manager"]
        except Exception as e:
            print(f'{datetime.now()} Could not read config file: {e}')
            logging.error(f'{datetime.now()} Could not read config file: {e}')
        return tracker, ground_truth, metric_manager<|MERGE_RESOLUTION|>--- conflicted
+++ resolved
@@ -158,24 +158,9 @@
             timeFirst = datetime.now()
             for time, ctracks in tracker.tracks_gen():
                 # Update groundtruth, tracks and detections
-<<<<<<< HEAD
-
-                try:
-                    self.run_manager_metrics.groundtruth_to_csv(dir_name,
-                                                                ground_truth.groundtruth_paths)
-                except Exception as e:
-                    logging.error(e)
-                    try:
-                        self.run_manager_metrics.groundtruth_to_csv(dir_name, ground_truth)
-                    except Exception as e:
-                        logging.error(e)
-                        pass
-                # tracks.update(ctracks)
-                # detections.update(tracker.detector.detections)
-
-=======
+
                 self.run_manager_metrics.groundtruth_to_csv(dir_name, ground_truth)
->>>>>>> cd088680
+
                 self.run_manager_metrics.tracks_to_csv(dir_name, ctracks)
                 self.run_manager_metrics.detection_to_csv(dir_name, tracker.detector.detections)
 
@@ -379,11 +364,8 @@
                 pair = []
         return pairs
 
-<<<<<<< HEAD
-    def prepare_and_run_single_sim(self, nruns):
-=======
     def prepare_and_run_single_simulation(self, nruns):
->>>>>>> cd088680
+
         """Prepares a single simulation for a run
 
         Parameters
@@ -403,10 +385,6 @@
             for runs in range(nruns):
                 dir_name = f"metrics_{dt_string}/run_{runs}"
                 print("RUN")
-<<<<<<< HEAD
-                self.run_simulation(tracker, ground_truth, metric_manager,
-                                    dir_name, ground_truth)
-=======
                 ground_truth = self.check_ground_truth(ground_truth)
                 simulation_parameters = dict(
                     tracker=tracker,
@@ -416,7 +394,7 @@
 
                 self.run_simulation(simulation_parameters,
                                     dir_name)
->>>>>>> cd088680
+
         except Exception as e:
             print(f'{datetime.now()} Preparing simulation error: {e}')
             logging.error(f'{datetime.now()} Could not run simulation. error: {e}')
