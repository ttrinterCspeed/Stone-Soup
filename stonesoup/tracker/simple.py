# -*- coding: utf-8 -*-
from .base import Tracker
from ..base import Property
<<<<<<< HEAD
from ..dataassociator import DataAssociator
from ..deletor import Deletor
from ..detector import Detector
from ..initiator import Initiator
=======
from ..types import State, Track
from ..dataassociator import DataAssociator
from ..reader import DetectionReader
>>>>>>> 579c49e2
from ..updater import Updater


class SingleTargetTracker(Tracker):
    """A simple tracker.

    Track an object using StoneSoup components.
    """
    initiator = Property(
        Initiator,
        doc="Initiator used to initialise the track.")
    deletor = Property(
        Deletor,
        doc="Initiator used to initialise the track.")
    detector = Property(
        DetectionReader,
        doc="Detector used to generate detection objects.")
    data_associator = Property(
        DataAssociator,
        doc="Association algorithm to pair predictions to detections")
    updater = Property(
        Updater,
        doc="Updater used to update the track object to the new state.")

    def __init__(self, *args, **kwargs):
        self.tracks = set()
        super().__init__(*args, **kwargs)

    def tracks_gen(self):
        track = None

        for time, detections in self.detector.detections_gen():

            if track is not None:
                associations = self.data_associator.associate(
                        {track}, detections, time)
                if associations[track].detection is not None:
                    state_post = self.updater.update(
                        associations[track].prediction,
                        associations[track].detection,
                        associations[track].innovation)
                    track.states.append(state_post)
                else:
                    track.states.append(associations[track].prediction)

            if track is None or self.deletor.delete_tracks({track}):
                new_tracks = self.initiator.initiate(detections)
                if new_tracks:
                    track = next(iter(new_tracks))
                    self.tracks.add(track)
                else:
                    track = None

            yield time, {track}<|MERGE_RESOLUTION|>--- conflicted
+++ resolved
@@ -1,16 +1,10 @@
 # -*- coding: utf-8 -*-
 from .base import Tracker
 from ..base import Property
-<<<<<<< HEAD
 from ..dataassociator import DataAssociator
 from ..deletor import Deletor
-from ..detector import Detector
+from ..reader import DetectionReader
 from ..initiator import Initiator
-=======
-from ..types import State, Track
-from ..dataassociator import DataAssociator
-from ..reader import DetectionReader
->>>>>>> 579c49e2
 from ..updater import Updater
 
 
