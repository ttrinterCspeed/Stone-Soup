import copy
import json
import logging
import sys
from datetime import datetime
import numpy as np
from os import mkdir

from stonesoup.serialise import YAML

from .inputmanager import InputManager
from .runmanagermetrics import RunmanagerMetrics
from .base import RunManager

class RunManagerCore(RunManager):
    
<<<<<<< HEAD
    def read_json(self, json_input):
=======
    def read_json(json_input):
>>>>>>> af9c0a7b
        """ Reads JSON Files and stores in dictionary

        Args:
            json_input : json file filled with parameters
        """
        with open(json_input) as json_file:
            json_data = json.load(json_file)
            return json_data

    def run(self, config_path, parameters_path, groundtruth_setting, output_path=None):
        """Run the run manager

        Args:
            config_path : Path of the config file
            parameters_path : Path of the parameters file
            groundtruth_setting : Checks if there is a ground truth available in the config file
        """
        logging.basicConfig(filename='simulation.log', encoding='utf-8', level=logging.INFO)
        input_manager = InputManager()
        json_data = self.read_json(parameters_path)
        trackers_combination_dict = input_manager.generate_parameters_combinations(
            json_data["parameters"])
        combo_dict = input_manager.generate_all_combos(trackers_combination_dict)

        with open(config_path, 'r') as file:
            tracker, ground_truth, metric_manager, data = self.read_config_file(file)

        if ground_truth is None:
            try:
                ground_truth = tracker.detector.groundtruth
            except Exception as e:
                logging.error(e)
                print(f'No groundtruth in tracker detector {e}', flush=True)

        trackers = []
        ground_truths = []
        metric_managers = []

        trackers, ground_truths, metric_managers = self.set_trackers(combo_dict,tracker, ground_truth, metric_manager )

        now = datetime.now()
        dt_string = now.strftime("%d_%m_%Y_%H_%M_%S")
        for idx in range(0, len(trackers)):
            for runs_num in range(0, json_data["runs_num"]):
                dir_name = f"metrics_{dt_string}/simulation_{idx}/run_{runs_num}"
                RunmanagerMetrics.parameters_to_csv(dir_name, combo_dict[idx])
                RunmanagerMetrics.generate_config(
                    dir_name, trackers[idx], ground_truths[idx], metric_managers[idx])
                if groundtruth_setting == 0:
                    groundtruth = trackers[idx].detector.groundtruth
                else:
                    groundtruth = ground_truths[idx]
                print("RUN")
                self.run_simulation(trackers[idx], groundtruth, metric_managers[idx],
                                    dir_name, groundtruth_setting, idx, combo_dict)
        
        # Final line of the log show total time taken to run.
        logging.info(f'All simulations completed. Time taken to run: {datetime.now() - now}')


    def run_simulation(self, tracker, ground_truth, metric_manager, dir_name, groundtruth_setting, index, combos):
        """Start the simulation

        Args:
            tracker: Tracker
            groundtruth: GroundTruth
            metric_manager: Metric Manager
            dir_name: Directory name for saving the simulations
            groundtruth_setting: unsued
            index: Keeps a track of which simulation is being ran
            combos: List of combinations for logging the parameters for each simulation.
        """
        detector = tracker.detector
        log_time = datetime.now()
        try:
            groundtruth = set()
            detections = set()
            tracks = set()
            for time, ctracks in tracker:
                # Update groundtruth, tracks and detections
                # groundtruth.update(tracker.detector.groundtruth.groundtruth_paths)

                if ground_truth is not None:
                    try:
                        groundtruth.update(ground_truth.groundtruth_paths)
                    except:
                        groundtruth.update(ground_truth)

                tracks.update(ctracks)
                detections.update(tracker.detector.detections)
                RunmanagerMetrics.tracks_to_csv(dir_name, ctracks)

            if metric_manager is not None:
                # Generate the metrics
                metric_manager.add_data(ground_truth, tracks, tracker.detector.detections)
                metrics = metric_manager.generate_metrics()

            if ground_truth is not None:
                RunmanagerMetrics.groundtruth_to_csv(dir_name, groundtruth)
            RunmanagerMetrics.detection_to_csv(dir_name, detections)
            if metric_manager is not None:
                RunmanagerMetrics.metrics_to_csv(dir_name, metrics)

        except Exception as e:
            logging.error(f'{log_time}: Simulation {index} failed in {datetime.now() - log_time}. error: {e}  . Parameters: {combos[index]}')
            print(f'Failed to run Simulation: {e}', flush=True)

        else:
            logging.info(f'{log_time}: Simulation {index} / {len(combos)-1} ran successfully in {datetime.now() - log_time}. With Parameters: {combos[index]}')
            print('Success!', flush=True)


    def set_trackers(self, combo_dict, tracker, ground_truth, metric_manager):
        """Set the trackers, groundtruths and metricmanagers list (stonesoup objects)

        Args:
            combo_dict (dict): dictionary of all the possible combinations of values

            tracker (tracker): stonesoup tracker

            groundtruth (groundtruth): stonesoup groundtruth

            metric_manager (metricmanager): stonesoup metric_manager

        Returns:
            list: list of trackers
            list: list of groundtruths
            list: list of metric managers
        """
        trackers = []
        ground_truths = []
        metric_managers = []

        for parameter in combo_dict:
            tracker_copy, ground_truth_copy, metric_manager_copy = copy.deepcopy(
                (tracker, ground_truth, metric_manager))
            for k, v in parameter.items():
                split_path = k.split('.')
                path_param = '.'.join(split_path[1::])
                split_path = split_path[1::]

                # setattr(tracker_copy.initiator, split_path[-1], v)
                self.set_param(split_path, tracker_copy, v)
            trackers.append(tracker_copy)
            ground_truths.append(ground_truth_copy)
            metric_managers.append(metric_manager_copy)

        return trackers, ground_truths, metric_managers

    def set_param(self, split_path, el, value):
        """[summary]

        Args:
            split_path ([type]): [description]
            el ([type]): [description]
            value ([type]): [description]
        """

        if len(split_path) > 1:
        # print(split_path[0])
            newEl = getattr(el, split_path[0])
            self.set_param(split_path[1::], newEl, value)
        else:
            # print(value)
            # print(getattr(el,split_path[0]))
            setattr(el, split_path[0], value)

    def read_config_file(self, config_file):
        """Read the configuration file

        Args:
            config_file (file path): file path of the configuration file

        Returns:
            trackers,ground_truth,metric_manager: trackers, ground_truth and metric manager stonesoup structure
        """
        config_string = config_file.read()

        tracker, gt, mm, csv_data = None, None, None, None

        config_data = YAML('safe').load(config_string)
        for x in config_data:
            if "Tracker" in str(type(x)):
                tracker = x
                print("Tracker found")
            elif "GroundTruth" in str(type(x)):
                gt = x
                print("Groundtruth found")
            elif "metricgenerator" in str(type(x)):
                mm = x
                print("Metric manager found")
            elif type(x) is np.ndarray:
                csv_data = x
                print("CSV data found")

        return tracker, gt, mm, csv_data


if __name__ == "__main__":
    args = sys.argv[1:]

    try:
        configInput = args[0]
    except:

        # configInput = "C:\\Users\\Davidb1\\Documents\\Python\\data\\config.yaml"
        #configInput= "C:\\Users\\gbellant\\Documents\\Projects\\Serapis\\config.yaml"
        configInput = "C:\\Users\\hayden97\\Documents\\Projects\\Serapis\\testConfigs\\alltogtut_config.yaml"

    try:
        parametersInput = args[1]
    except:
        #parametersInput = "C:\\Users\\Davidb1\\Documents\\Python\\data\\dummy2.json"
        #parametersInput= "C:\\Users\\gbellant\\Documents\\Projects\\Serapis\\parameters.json"
        parametersInput = "C:\\Users\\hayden97\\Documents\\Projects\\Serapis\\Data\\dummy2.json"

    try:
        groundtruthSettings = args[2]
    except:
        groundtruthSettings = 1

    rmc = RunManagerCore()    

    rmc.run(configInput, parametersInput, groundtruthSettings)<|MERGE_RESOLUTION|>--- conflicted
+++ resolved
@@ -13,12 +13,8 @@
 from .base import RunManager
 
 class RunManagerCore(RunManager):
-    
-<<<<<<< HEAD
+
     def read_json(self, json_input):
-=======
-    def read_json(json_input):
->>>>>>> af9c0a7b
         """ Reads JSON Files and stores in dictionary
 
         Args:
@@ -74,7 +70,7 @@
                 print("RUN")
                 self.run_simulation(trackers[idx], groundtruth, metric_managers[idx],
                                     dir_name, groundtruth_setting, idx, combo_dict)
-        
+
         # Final line of the log show total time taken to run.
         logging.info(f'All simulations completed. Time taken to run: {datetime.now() - now}')
 
@@ -240,6 +236,6 @@
     except:
         groundtruthSettings = 1
 
-    rmc = RunManagerCore()    
+    rmc = RunManagerCore()
 
     rmc.run(configInput, parametersInput, groundtruthSettings)