import datetime
import pytest
import numpy as np

from ...models.transition.linear import ConstantVelocity
from ...predictor.kalman import (
    KalmanPredictor, ExtendedKalmanPredictor, UnscentedKalmanPredictor,
<<<<<<< HEAD
    SqrtKalmanPredictor, StochasticIntegrationPredictor)
=======
    SqrtKalmanPredictor, CubatureKalmanPredictor)
>>>>>>> d4b1da25
from ...types.prediction import GaussianStatePrediction
from ...types.state import GaussianState, SqrtGaussianState
from ...types.track import Track


@pytest.mark.parametrize(
    "PredictorClass, transition_model, prior_mean, prior_covar",
    [
        (   # Standard Kalman
            KalmanPredictor,
            ConstantVelocity(noise_diff_coeff=0.1),
            np.array([[-6.45], [0.7]]),
            np.array([[4.1123, 0.0013],
                      [0.0013, 0.0365]])
        ),
        (   # Extended Kalman
            ExtendedKalmanPredictor,
            ConstantVelocity(noise_diff_coeff=0.1),
            np.array([[-6.45], [0.7]]),
            np.array([[4.1123, 0.0013],
                      [0.0013, 0.0365]])
        ),
        (   # Unscented Kalman
            UnscentedKalmanPredictor,
            ConstantVelocity(noise_diff_coeff=0.1),
            np.array([[-6.45], [0.7]]),
            np.array([[4.1123, 0.0013],
                      [0.0013, 0.0365]])
        ),
<<<<<<< HEAD
        (   # Stochastic Integration Filter
            StochasticIntegrationPredictor,
=======
        (   # cubature Kalman
            CubatureKalmanPredictor,
>>>>>>> d4b1da25
            ConstantVelocity(noise_diff_coeff=0.1),
            np.array([[-6.45], [0.7]]),
            np.array([[4.1123, 0.0013],
                      [0.0013, 0.0365]])
<<<<<<< HEAD
        ),
    ],
    ids=["standard", "extended", "unscented", "stochasticIntegration"]
=======
        )
    ],
    ids=["standard", "extended", "unscented", "cubature"]
>>>>>>> d4b1da25
)
def test_kalman(PredictorClass, transition_model,
                prior_mean, prior_covar):

    # Define time related variables
    timestamp = datetime.datetime.now()
    timediff = 2  # 2sec
    new_timestamp = timestamp + datetime.timedelta(seconds=timediff)
    time_interval = new_timestamp - timestamp

    # Define prior state
    prior = GaussianState(prior_mean,
                          prior_covar,
                          timestamp=timestamp)

    transition_model_matrix = transition_model.matrix(time_interval=time_interval)
    transition_model_covar = transition_model.covar(time_interval=time_interval)
    # Calculate evaluation variables
    eval_prediction = GaussianStatePrediction(
        transition_model_matrix @ prior.mean,
        transition_model_matrix@prior.covar@transition_model_matrix.T + transition_model_covar)

    # Initialise a kalman predictor
    predictor = PredictorClass(transition_model=transition_model)

    # Perform and assert state prediction
    prediction = predictor.predict(prior=prior,
                                   timestamp=new_timestamp)

    # Assert presence of transition model
    assert hasattr(prediction, 'transition_model')

    assert np.allclose(prediction.mean,
                       eval_prediction.mean, 0, atol=1.e-14)
    assert np.allclose(prediction.covar,
                       eval_prediction.covar, 0, atol=1.e-14)
    assert prediction.timestamp == new_timestamp

    # TODO: Test with Control Model


def test_lru_cache():
    predictor = KalmanPredictor(ConstantVelocity(noise_diff_coeff=0))

    timestamp = datetime.datetime.now()
    state = GaussianState([[0.], [1.]], np.diag([1., 1.]), timestamp)
    track = Track([state])

    prediction_time = timestamp + datetime.timedelta(seconds=1)
    prediction1 = predictor.predict(track, prediction_time)
    assert np.array_equal(prediction1.state_vector, np.array([[1.], [1.]]))

    prediction2 = predictor.predict(track, prediction_time)
    assert prediction2 is prediction1

    track.append(GaussianState([[1.], [1.]], np.diag([1., 1.]), prediction_time))
    prediction3 = predictor.predict(track, prediction_time)
    assert prediction3 is not prediction1


def test_sqrt_kalman():
    # Define time related variables
    timestamp = datetime.datetime.now()
    timediff = 2  # 2sec
    new_timestamp = timestamp + datetime.timedelta(seconds=timediff)

    # Define prior state
    prior_mean = np.array([[-6.45], [0.7]])
    prior_covar = np.array([[4.1123, 0.0013],
                            [0.0013, 0.0365]])
    prior = GaussianState(prior_mean,
                          prior_covar,
                          timestamp=timestamp)
    sqrt_prior_covar = np.linalg.cholesky(prior_covar)
    sqrt_prior = SqrtGaussianState(prior_mean, sqrt_prior_covar,
                                   timestamp=timestamp)

    transition_model = ConstantVelocity(noise_diff_coeff=0.1)

    # Initialise a kalman predictor
    predictor = KalmanPredictor(transition_model=transition_model)
    sqrt_predictor = SqrtKalmanPredictor(transition_model=transition_model)
    # Can swap out this method
    sqrt_predictor = SqrtKalmanPredictor(transition_model=transition_model, qr_method=True)

    # Perform and assert state prediction
    prediction = predictor.predict(prior=prior, timestamp=new_timestamp)
    sqrt_prediction = sqrt_predictor.predict(prior=sqrt_prior,
                                             timestamp=new_timestamp)

    # Assert presence of transition model
    assert hasattr(prediction, 'transition_model')

    assert np.allclose(prediction.mean, sqrt_prediction.mean, 0, atol=1.e-14)
    assert np.allclose(prediction.covar,
                       sqrt_prediction.sqrt_covar@sqrt_prediction.sqrt_covar.T, 0,
                       atol=1.e-14)
    assert np.allclose(prediction.covar, sqrt_prediction.covar, 0, atol=1.e-14)
    assert prediction.timestamp == sqrt_prediction.timestamp<|MERGE_RESOLUTION|>--- conflicted
+++ resolved
@@ -5,11 +5,7 @@
 from ...models.transition.linear import ConstantVelocity
 from ...predictor.kalman import (
     KalmanPredictor, ExtendedKalmanPredictor, UnscentedKalmanPredictor,
-<<<<<<< HEAD
-    SqrtKalmanPredictor, StochasticIntegrationPredictor)
-=======
-    SqrtKalmanPredictor, CubatureKalmanPredictor)
->>>>>>> d4b1da25
+    SqrtKalmanPredictor, CubatureKalmanPredictor,StochasticIntegrationPredictor)
 from ...types.prediction import GaussianStatePrediction
 from ...types.state import GaussianState, SqrtGaussianState
 from ...types.track import Track
@@ -39,26 +35,18 @@
             np.array([[4.1123, 0.0013],
                       [0.0013, 0.0365]])
         ),
-<<<<<<< HEAD
         (   # Stochastic Integration Filter
             StochasticIntegrationPredictor,
-=======
         (   # cubature Kalman
             CubatureKalmanPredictor,
->>>>>>> d4b1da25
             ConstantVelocity(noise_diff_coeff=0.1),
             np.array([[-6.45], [0.7]]),
             np.array([[4.1123, 0.0013],
                       [0.0013, 0.0365]])
-<<<<<<< HEAD
         ),
     ],
-    ids=["standard", "extended", "unscented", "stochasticIntegration"]
-=======
+    ids=["standard", "extended", "unscented", "cubature", "stochasticIntegration"]
         )
-    ],
-    ids=["standard", "extended", "unscented", "cubature"]
->>>>>>> d4b1da25
 )
 def test_kalman(PredictorClass, transition_model,
                 prior_mean, prior_covar):
