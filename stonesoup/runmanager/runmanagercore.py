import copy
import json
import logging
from datetime import datetime

import os
<<<<<<< HEAD
import multiprocessing as mp

=======
>>>>>>> b284aa19

from stonesoup.serialise import YAML
from .inputmanager import InputManager
from .runmanagermetrics import RunmanagerMetrics
from .base import RunManager


class RunManagerCore(RunManager):
    TRACKER = "tracker"
    GROUNDTRUTH = "ground_truth"
    METRIC_MANAGER = "metric_manager"

    def __init__(self, config_path, parameters_path, groundtruth_setting, dir):

        self.config_path = config_path
        self.parameters_path = parameters_path
        self.groundtruth_setting = groundtruth_setting
        self.dir = dir

        self.input_manager = InputManager()
        self.run_manager_metrics = RunmanagerMetrics()

        logging.basicConfig(filename='simulation.log', encoding='utf-8', level=logging.INFO)
        logging.info(f'RunManagerCore started. {datetime.now()}')

    def read_json(self, json_input):
        """Read json file from directory

        Parameters
        ----------
        json_input : str
            path to json file

        Returns
        -------
        dict
            returns a dictionary of json data
        """
        with open(json_input) as json_file:
            json_data = json.load(json_file)
            logging.info(f'{datetime.now()} Accessed jsonfile {json_file}')
            return json_data

    def run(self, nruns=None, nprocesses=1):
        """Handles the running of multiple files, single files and defines the structure
        of the run.

        Parameters
        ----------
        nruns : int, optional
            number of monte-carlo runs, by default 1
        nprocesses : int, optional
            number of processing cores to use, by default 1
        """
        pairs = self.config_parameter_pairing()

        # Single simulation. No param file detected
        if self.config_path and self.parameters_path is None:
            if nruns is None:
                nruns = 1
            self.prepare_and_run_single_simulation(self.config_path,
                                                   self.groundtruth_setting,
                                                   nruns)
            logging.info(f'{datetime.now()} Ran single run successfully.')

        for path in pairs:
            # Read the param data
            config_path = path[1]
            param_path = path[0]
            json_data = self.read_json(param_path)

            nruns = self.set_runs_number(nruns, json_data)
            combo_dict = self.prepare_monte_carlo(json_data)
            self.run_monte_carlo_simulation(combo_dict, nruns,
                                            nprocesses, config_path)

    def set_runs_number(self, nruns, json_data):
        if nruns is None:
            if json_data['configuration']['runs_num']:
                nruns = json_data['configuration']['runs_num']
        else:
            nruns = 1
        return nruns

    def prepare_monte_carlo(self, json_data):
        # Generate all the parameters for the monte carlo run
        trackers_combination_dict = self.input_manager.generate_parameters_combinations(
            json_data["parameters"])
        # Generate all the the possible combinations with the parameters
        combo_dict = self.input_manager.generate_all_combos(trackers_combination_dict)
        return combo_dict

        # logging.info(f'All simulations completed. Time taken to run: {datetime.now() - now}')

    def config_parameter_pairing(self):
        pairs = []
        if self.dir:
            paths = self.get_filepaths(self.dir)

            pairs = self.get_config_and_param_lists(paths)

        elif self.config_path and self.parameters_path:
            pairs = [[self.parameters_path, self.config_path]]

        elif self.dir and self.config_path and self.parameters_path:
            paths = self.get_filepaths(self.dir)
            pairs = self.get_config_and_param_lists(paths)
            pairs.append([self.parameters_path, self.config_path])
            # logging.info(f'All simulations completed. Time taken to run: {datetime.now() - now}')

        return pairs

    def check_ground_truth(self, ground_truth):
        try:
            ground_truth = ground_truth.groundtruth_paths
        except Exception:
            ground_truth = ground_truth
        return ground_truth

    def run_simulation(self, simulation_parameters, dir_name):
        """Runs a single simulation

        Parameters
        ----------
        simulation_parameters : dict
            contains the tracker, the ground_truth and the metric manager
        dir_name : str
            output directory for metrics
        """
        print("RUN")
        tracker = simulation_parameters['tracker']
        ground_truth = simulation_parameters['ground_truth']
        metric_manager = simulation_parameters['metric_manager']

        log_time = datetime.now()
        try:
            timeFirst = datetime.now()
            for time, ctracks in tracker.tracks_gen():
                # Update groundtruth, tracks and detections
                self.run_manager_metrics.groundtruth_to_csv(dir_name,
                                                            self.check_ground_truth(ground_truth))
                self.run_manager_metrics.tracks_to_csv(dir_name, ctracks)
                self.run_manager_metrics.detection_to_csv(dir_name, tracker.detector.detections)
                if metric_manager is not None:
                    # Generate the metrics
                    metric_manager.add_data(self.check_ground_truth(ground_truth), ctracks,
                                            tracker.detector.detections,
                                            overwrite=False)

                    # Sometimes the metric manager generate metrics fails.
                    # We can't remove this try catch.
                    try:
                        metrics = metric_manager.generate_metrics()
                        self.run_manager_metrics.metrics_to_csv(dir_name, metrics)
                    except Exception as e:
                        print("Metric manager: {}".format(e))

            timeAfter = datetime.now()
            timeTotal = timeAfter-timeFirst
            print(timeTotal)
        except Exception as e:
            logging.error(f'{log_time}: Failed to run Simulation: {e}')

        else:
            logging.info(f'{log_time} Successfully ran simulation in {datetime.now() - log_time} ')
            print('Success!', flush=True)

    def set_trackers(self, combo_dict, tracker, ground_truth, metric_manager):
        """Set the trackers, groundtruths and metricmanagers list (stonesoup objects)

        Parameters
        ----------
        combo_dict : dict
            dictionary of all the possible combinations of values
        tracker : tracker
            stonesoup tracker
        ground_truth : groundtruth
            stonesoup groundtruth
        metric_manager : metricmanager
            stonesoup metric_manager

        Returns
        -------
        list:
            list of trackers
        list:
            list of groundtruths
        list:
            list of metric managers
        """

        trackers = []
        ground_truths = []
        metric_managers = []

        for parameter in combo_dict:
            tracker_copy, ground_truth_copy, metric_manager_copy = copy.deepcopy(
                (tracker, ground_truth, metric_manager))

            self.set_tracker_parameters(parameter, tracker_copy)
            trackers.append(tracker_copy)
            ground_truths.append(ground_truth_copy)
            metric_managers.append(metric_manager_copy)

        return trackers, ground_truths, metric_managers

    def set_tracker_parameters(self, parameter, tracker):
        for k, v in parameter.items():
            split_path = k.split('.')
            if len(split_path) > 1:
                split_path = split_path[1::]
            self.set_param(split_path, tracker, v)

    def set_param(self, split_path, el, value):
        """Sets the paramater file value to the attribute in the stone soup object

        Parameters
        ----------
        split_path : str
            path to object attribute
        el : str
            tracker
        value : str
            attribute value
        """
        if len(split_path) > 1:
            newEl = getattr(el, split_path[0])
            self.set_param(split_path[1::], newEl, value)
        else:
            if len(split_path) > 0:
                setattr(el, split_path[0], value)

    def read_config_file(self, config_file):
        """[summary]

        Parameters
        ----------
        config_file : str
            file path to configuration file
        groundtruth_setting : bool
            checks if ground truth exists

        Returns
        -------
        object dictionary with tracker, groundtruth and metric_manager
        """
        config_string = config_file.read()
        tracker, groundtruth, metric_manager = None, None, None

        try:
            config_data = YAML('safe').load(config_string)
        except Exception as e:
            print("Failed to load config data: ", e)
            config_data = [None, None, None]

        tracker = config_data[0]

        # User has set a flag to use the groundtruth added in config file
        if self.groundtruth_setting is True:
            groundtruth = config_data[1]
            # Also set metric manager if it has been added in config file
            # (Change this to flag setting too?)
            if len(config_data) > 2:
                metric_manager = config_data[2]
        else:
            # Try to find groundtruth and metric manager if user has not flagged
            for x in config_data:
                if "GroundTruth" in str(type(x)) or "MovingPlatform" in str(type(x)):
                    groundtruth = x
                elif "metricgenerator" in str(type(x)):
                    metric_manager = x

        return {self.TRACKER: tracker,
                self.GROUNDTRUTH: groundtruth,
                self.METRIC_MANAGER: metric_manager}

    def read_config_dir(self, config_dir):
        """Reads a directory and returns a list of all of the file paths

        Parameters
        ----------
        config_dir : str
            directory location

        Returns
        -------
        list
            returns a list of files paths from specified directory
        """
        if os.path.exists(config_dir):
            files = os.listdir(config_dir)
        else:
            return None
        return files

    def get_filepaths(self, directory):
        """Returns the filepaths for a specific directory

        Parameters
        ----------
        directory : str
            path to directory

        Returns
        -------
        list
            list of all file paths from specified directory
        """
        file_paths = []
        if os.path.exists(directory):
            for root, directories, files in os.walk(directory):
                for filename in files:
                    filepath = os.path.join(root, filename)
                    file_paths.append(filepath)
        return file_paths

    def get_config_and_param_lists(self, files):
        """Matches the config file and parameter file by name and pairs them together
        within a list

        Parameters
        ----------
        files : list
            List of file paths

        Returns
        -------
        List
            List of file paths pair together
        """
        pair = []
        pairs = []

        for file in files:
            if not pair:
                pair.append(file)
            elif file.startswith(pair[0].split('.', 1)[0]):
                pair.append(file)
                pairs.append(pair)
                pair = []
            else:
                pair = []
        return pairs

    def prepare_and_run_single_simulation(self, nruns):

        """Prepares a single simulation for a run

        Parameters
        ----------
        config_path : str
            path to configuration
        groundtruth_setting : bool
            Defines if ground truth is present
        nruns : int
            Number of monte-carlo runs
        """
        try:
            now = datetime.now()
            dt_string = now.strftime("%d_%m_%Y_%H_%M_%S")
            components = self.set_components(self.config_path)
            tracker = components[self.TRACKER]
            ground_truth = components[self.GROUNDTRUTH]
            metric_manager = components[self.METRIC_MANAGER]
            for runs in range(nruns):
                dir_name = f"metrics_{dt_string}/run_{runs}"
                print("RUN SINGLE")
                # ground_truth = self.check_ground_truth(ground_truth)
                simulation_parameters = dict(
                    tracker=tracker,
                    ground_truth=ground_truth,
                    metric_manager=metric_manager
                )

                self.run_simulation(simulation_parameters,
                                    dir_name)

        except Exception as e:
            print(f'{datetime.now()} Preparing simulation error: {e}')
            logging.error(f'{datetime.now()} Could not run simulation. error: {e}')

    def run_monte_carlo_simulation(self, combo_dict, nruns, nprocesses, config_path):
        """Prepares multiple trackers for simulation runs

        Parameters
        ----------
        combo_dict : dict
            dictionary of all parameter combinations for monte-carlo
        nruns : int
            Number of monte-carlo runs
        """

        # Load the tracker from the config file
        config_data = self.set_components(config_path)

        tracker = config_data[self.TRACKER]
        ground_truth = config_data[self.GROUNDTRUTH]
        metric_manager = config_data[self.METRIC_MANAGER]

        # Generate all the trackers from the loaded tracker
        trackers, ground_truths, metric_managers = self.set_trackers(
            combo_dict, tracker, ground_truth, metric_manager)

        try:
            now = datetime.now()
            dt_string = now.strftime("%d_%m_%Y_%H_%M_%S")
            if nprocesses > 1:
                # Run with multiprocess
                pool = mp.Pool(nprocesses)
                for runs_num in range(nruns):
                    print("RUN ", runs_num)
                    mp_args = [(trackers[idx], ground_truths[idx], metric_managers[idx],
                                dt_string, combo_dict,
                                idx, runs_num) for idx in range(len(trackers))]
                    pool.starmap(self.run_multi_process_simulation, mp_args)
            else:
                for runs_num in range(nruns):
                    print("RUN ", runs_num)
                    for idx in range(0, len(trackers)):
                        dir_name = f"metrics_{dt_string}/simulation_{idx}/run_{runs_num}"
                        self.run_manager_metrics.parameters_to_csv(dir_name, combo_dict[idx])
                        self.run_manager_metrics.generate_config(
                            dir_name, trackers[idx], ground_truths[idx], metric_managers[idx])

                        simulation_parameters = dict(
                            tracker=trackers[idx],
                            ground_truth=ground_truths[idx],
                            metric_manager=metric_managers[idx]
                        )

                        self.run_simulation(simulation_parameters,
                                            dir_name)
        except Exception as e:
            print(f'{datetime.now()} Preparing simulation error: {e}')
            logging.error(f'{datetime.now()} Could not run simulation. error: {e}')

    def run_multi_process_simulation(self, tracker, ground_truth, metric_manager,
                                     dt_string, combo_dict, idx, runs_num):
        """Runs a single simulation in its own process so that other simulations can be run
        in parallel in other processes.

        Parameters
        ----------
        tracker_zip : list
            a list of a zip of a single tracker, groundtruth and metric manager
        dt_string : str
            string of the datetime for the metrics directory name
        combo_dict : dict
            dictionary of all the possible combinations of values
        idx : int
            the index of current simulation in current run
        runs_num : int
            the index of the current run
        """

        dir_name = f"metrics_{dt_string}/simulation_{idx}/run_{runs_num}"
        self.run_manager_metrics.parameters_to_csv(dir_name, combo_dict[idx])
        self.run_manager_metrics.generate_config(dir_name, tracker, ground_truth, metric_manager)

        simulation_parameters = dict(
            tracker=tracker,
            ground_truth=ground_truth,
            metric_manager=metric_manager
        )

        self.run_simulation(simulation_parameters, dir_name)

    def set_components(self, config_path):
        """Sets the tracker, ground truth and metric manager to the correct variables
        from the configuration file.

        Parameters
        ----------
        config_path : str
            path to configuration
        groundtruth_setting : bool
            Defines if ground truth is present

        Returns
        -------
        Tracker:
            Tracker stone soup object
        GroundTruth:
            Ground Truth stone soup object
        MetricManager:
            Metric manager stone soup object
        """
        tracker, ground_truth, metric_manager = None, None, None
        try:
            with open(config_path, 'r') as file:
                config_data = self.read_config_file(file)
            tracker = config_data[self.TRACKER]
            ground_truth = config_data[self.GROUNDTRUTH]
            metric_manager = config_data[self.METRIC_MANAGER]
        except Exception as e:
            print(f'{datetime.now()} Could not read config file: {e}')
            logging.error(f'{datetime.now()} Could not read config file: {e}')
        return {self.TRACKER: tracker,
                self.GROUNDTRUTH: ground_truth,
                self.METRIC_MANAGER: metric_manager}<|MERGE_RESOLUTION|>--- conflicted
+++ resolved
@@ -4,11 +4,7 @@
 from datetime import datetime
 
 import os
-<<<<<<< HEAD
 import multiprocessing as mp
-
-=======
->>>>>>> b284aa19
 
 from stonesoup.serialise import YAML
 from .inputmanager import InputManager
